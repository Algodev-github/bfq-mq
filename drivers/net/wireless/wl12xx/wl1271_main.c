/*
 * This file is part of wl1271
 *
 * Copyright (C) 2008-2010 Nokia Corporation
 *
 * Contact: Luciano Coelho <luciano.coelho@nokia.com>
 *
 * This program is free software; you can redistribute it and/or
 * modify it under the terms of the GNU General Public License
 * version 2 as published by the Free Software Foundation.
 *
 * This program is distributed in the hope that it will be useful, but
 * WITHOUT ANY WARRANTY; without even the implied warranty of
 * MERCHANTABILITY or FITNESS FOR A PARTICULAR PURPOSE.  See the GNU
 * General Public License for more details.
 *
 * You should have received a copy of the GNU General Public License
 * along with this program; if not, write to the Free Software
 * Foundation, Inc., 51 Franklin St, Fifth Floor, Boston, MA
 * 02110-1301 USA
 *
 */

#include <linux/module.h>
#include <linux/firmware.h>
#include <linux/delay.h>
#include <linux/spi/spi.h>
#include <linux/crc32.h>
#include <linux/etherdevice.h>
#include <linux/vmalloc.h>
#include <linux/inetdevice.h>
#include <linux/platform_device.h>
<<<<<<< HEAD
#include <linux/slab.h>
=======
>>>>>>> a5e944f1

#include "wl1271.h"
#include "wl12xx_80211.h"
#include "wl1271_reg.h"
#include "wl1271_io.h"
#include "wl1271_event.h"
#include "wl1271_tx.h"
#include "wl1271_rx.h"
#include "wl1271_ps.h"
#include "wl1271_init.h"
#include "wl1271_debugfs.h"
#include "wl1271_cmd.h"
#include "wl1271_boot.h"
#include "wl1271_testmode.h"

#define WL1271_BOOT_RETRIES 3

static struct conf_drv_settings default_conf = {
	.sg = {
		.params = {
			[CONF_SG_BT_PER_THRESHOLD]                  = 7500,
			[CONF_SG_HV3_MAX_OVERRIDE]                  = 0,
			[CONF_SG_BT_NFS_SAMPLE_INTERVAL]            = 400,
			[CONF_SG_BT_LOAD_RATIO]                     = 50,
			[CONF_SG_AUTO_PS_MODE]                      = 0,
			[CONF_SG_AUTO_SCAN_PROBE_REQ]               = 170,
			[CONF_SG_ACTIVE_SCAN_DURATION_FACTOR_HV3]   = 50,
			[CONF_SG_ANTENNA_CONFIGURATION]             = 0,
			[CONF_SG_BEACON_MISS_PERCENT]               = 60,
			[CONF_SG_RATE_ADAPT_THRESH]                 = 12,
			[CONF_SG_RATE_ADAPT_SNR]                    = 0,
			[CONF_SG_WLAN_PS_BT_ACL_MASTER_MIN_BR]      = 10,
			[CONF_SG_WLAN_PS_BT_ACL_MASTER_MAX_BR]      = 30,
			[CONF_SG_WLAN_PS_MAX_BT_ACL_MASTER_BR]      = 8,
			[CONF_SG_WLAN_PS_BT_ACL_SLAVE_MIN_BR]       = 20,
			[CONF_SG_WLAN_PS_BT_ACL_SLAVE_MAX_BR]       = 50,
			/* Note: with UPSD, this should be 4 */
			[CONF_SG_WLAN_PS_MAX_BT_ACL_SLAVE_BR]       = 8,
			[CONF_SG_WLAN_PS_BT_ACL_MASTER_MIN_EDR]     = 7,
			[CONF_SG_WLAN_PS_BT_ACL_MASTER_MAX_EDR]     = 25,
			[CONF_SG_WLAN_PS_MAX_BT_ACL_MASTER_EDR]     = 20,
			/* Note: with UPDS, this should be 15 */
			[CONF_SG_WLAN_PS_BT_ACL_SLAVE_MIN_EDR]      = 8,
			/* Note: with UPDS, this should be 50 */
			[CONF_SG_WLAN_PS_BT_ACL_SLAVE_MAX_EDR]      = 40,
			/* Note: with UPDS, this should be 10 */
			[CONF_SG_WLAN_PS_MAX_BT_ACL_SLAVE_EDR]      = 20,
			[CONF_SG_RXT]                               = 1200,
			[CONF_SG_TXT]                               = 1000,
			[CONF_SG_ADAPTIVE_RXT_TXT]                  = 1,
			[CONF_SG_PS_POLL_TIMEOUT]                   = 10,
			[CONF_SG_UPSD_TIMEOUT]                      = 10,
			[CONF_SG_WLAN_ACTIVE_BT_ACL_MASTER_MIN_EDR] = 7,
			[CONF_SG_WLAN_ACTIVE_BT_ACL_MASTER_MAX_EDR] = 15,
			[CONF_SG_WLAN_ACTIVE_MAX_BT_ACL_MASTER_EDR] = 15,
			[CONF_SG_WLAN_ACTIVE_BT_ACL_SLAVE_MIN_EDR]  = 8,
			[CONF_SG_WLAN_ACTIVE_BT_ACL_SLAVE_MAX_EDR]  = 20,
			[CONF_SG_WLAN_ACTIVE_MAX_BT_ACL_SLAVE_EDR]  = 15,
			[CONF_SG_WLAN_ACTIVE_BT_ACL_MIN_BR]         = 20,
			[CONF_SG_WLAN_ACTIVE_BT_ACL_MAX_BR]         = 50,
			[CONF_SG_WLAN_ACTIVE_MAX_BT_ACL_BR]         = 10,
			[CONF_SG_PASSIVE_SCAN_DURATION_FACTOR_HV3]  = 200,
			[CONF_SG_PASSIVE_SCAN_DURATION_FACTOR_A2DP] = 800,
			[CONF_SG_PASSIVE_SCAN_A2DP_BT_TIME]         = 75,
			[CONF_SG_PASSIVE_SCAN_A2DP_WLAN_TIME]       = 15,
			[CONF_SG_HV3_MAX_SERVED]                    = 6,
			[CONF_SG_DHCP_TIME]                         = 5000,
			[CONF_SG_ACTIVE_SCAN_DURATION_FACTOR_A2DP]  = 100,
		},
		.state = CONF_SG_PROTECTIVE,
	},
	.rx = {
		.rx_msdu_life_time           = 512000,
		.packet_detection_threshold  = 0,
		.ps_poll_timeout             = 15,
		.upsd_timeout                = 15,
		.rts_threshold               = 2347,
		.rx_cca_threshold            = 0,
		.irq_blk_threshold           = 0xFFFF,
		.irq_pkt_threshold           = 0,
		.irq_timeout                 = 600,
		.queue_type                  = CONF_RX_QUEUE_TYPE_LOW_PRIORITY,
	},
	.tx = {
		.tx_energy_detection         = 0,
		.rc_conf                     = {
			.enabled_rates       = 0,
			.short_retry_limit   = 10,
			.long_retry_limit    = 10,
			.aflags              = 0
		},
		.ac_conf_count               = 4,
		.ac_conf                     = {
			[0] = {
				.ac          = CONF_TX_AC_BE,
				.cw_min      = 15,
				.cw_max      = 63,
				.aifsn       = 3,
				.tx_op_limit = 0,
			},
			[1] = {
				.ac          = CONF_TX_AC_BK,
				.cw_min      = 15,
				.cw_max      = 63,
				.aifsn       = 7,
				.tx_op_limit = 0,
			},
			[2] = {
				.ac          = CONF_TX_AC_VI,
				.cw_min      = 15,
				.cw_max      = 63,
				.aifsn       = CONF_TX_AIFS_PIFS,
				.tx_op_limit = 3008,
			},
			[3] = {
				.ac          = CONF_TX_AC_VO,
				.cw_min      = 15,
				.cw_max      = 63,
				.aifsn       = CONF_TX_AIFS_PIFS,
				.tx_op_limit = 1504,
			},
		},
		.tid_conf_count = 7,
		.tid_conf = {
			[0] = {
				.queue_id    = 0,
				.channel_type = CONF_CHANNEL_TYPE_DCF,
				.tsid        = CONF_TX_AC_BE,
				.ps_scheme   = CONF_PS_SCHEME_LEGACY,
				.ack_policy  = CONF_ACK_POLICY_LEGACY,
				.apsd_conf   = {0, 0},
			},
			[1] = {
				.queue_id    = 1,
				.channel_type = CONF_CHANNEL_TYPE_DCF,
				.tsid        = CONF_TX_AC_BE,
				.ps_scheme   = CONF_PS_SCHEME_LEGACY,
				.ack_policy  = CONF_ACK_POLICY_LEGACY,
				.apsd_conf   = {0, 0},
			},
			[2] = {
				.queue_id    = 2,
				.channel_type = CONF_CHANNEL_TYPE_DCF,
				.tsid        = CONF_TX_AC_BE,
				.ps_scheme   = CONF_PS_SCHEME_LEGACY,
				.ack_policy  = CONF_ACK_POLICY_LEGACY,
				.apsd_conf   = {0, 0},
			},
			[3] = {
				.queue_id    = 3,
				.channel_type = CONF_CHANNEL_TYPE_DCF,
				.tsid        = CONF_TX_AC_BE,
				.ps_scheme   = CONF_PS_SCHEME_LEGACY,
				.ack_policy  = CONF_ACK_POLICY_LEGACY,
				.apsd_conf   = {0, 0},
			},
			[4] = {
				.queue_id    = 4,
				.channel_type = CONF_CHANNEL_TYPE_DCF,
				.tsid        = CONF_TX_AC_BE,
				.ps_scheme   = CONF_PS_SCHEME_LEGACY,
				.ack_policy  = CONF_ACK_POLICY_LEGACY,
				.apsd_conf   = {0, 0},
			},
			[5] = {
				.queue_id    = 5,
				.channel_type = CONF_CHANNEL_TYPE_DCF,
				.tsid        = CONF_TX_AC_BE,
				.ps_scheme   = CONF_PS_SCHEME_LEGACY,
				.ack_policy  = CONF_ACK_POLICY_LEGACY,
				.apsd_conf   = {0, 0},
			},
			[6] = {
				.queue_id    = 6,
				.channel_type = CONF_CHANNEL_TYPE_DCF,
				.tsid        = CONF_TX_AC_BE,
				.ps_scheme   = CONF_PS_SCHEME_LEGACY,
				.ack_policy  = CONF_ACK_POLICY_LEGACY,
				.apsd_conf   = {0, 0},
			}
		},
		.frag_threshold              = IEEE80211_MAX_FRAG_THRESHOLD,
		.tx_compl_timeout            = 700,
		.tx_compl_threshold          = 4,
		.basic_rate                  = CONF_HW_BIT_RATE_1MBPS,
		.basic_rate_5                = CONF_HW_BIT_RATE_6MBPS,
	},
	.conn = {
		.wake_up_event               = CONF_WAKE_UP_EVENT_DTIM,
		.listen_interval             = 1,
		.bcn_filt_mode               = CONF_BCN_FILT_MODE_ENABLED,
		.bcn_filt_ie_count           = 1,
		.bcn_filt_ie = {
			[0] = {
				.ie          = WLAN_EID_CHANNEL_SWITCH,
				.rule        = CONF_BCN_RULE_PASS_ON_APPEARANCE,
			}
		},
		.synch_fail_thold            = 10,
		.bss_lose_timeout            = 100,
		.beacon_rx_timeout           = 10000,
		.broadcast_timeout           = 20000,
		.rx_broadcast_in_ps          = 1,
		.ps_poll_threshold           = 20,
		.bet_enable                  = CONF_BET_MODE_ENABLE,
		.bet_max_consecutive         = 10,
		.psm_entry_retries           = 3,
		.keep_alive_interval         = 55000,
		.max_listen_interval         = 20,
	},
	.init = {
		.radioparam = {
			.fem                 = 1,
		}
	},
	.itrim = {
		.enable = false,
		.timeout = 50000,
	},
	.pm_config = {
		.host_clk_settling_time = 5000,
		.host_fast_wakeup_support = false
	},
	.roam_trigger = {
		/* FIXME: due to firmware bug, must use value 1 for now */
		.trigger_pacing               = 1,
		.avg_weight_rssi_beacon       = 20,
		.avg_weight_rssi_data         = 10,
		.avg_weight_snr_beacon        = 20,
		.avg_weight_snr_data          = 10
	}
};

static void wl1271_device_release(struct device *dev)
{

}

static struct platform_device wl1271_device = {
	.name           = "wl1271",
	.id             = -1,

	/* device model insists to have a release function */
	.dev            = {
		.release = wl1271_device_release,
	},
};

static LIST_HEAD(wl_list);

static void wl1271_conf_init(struct wl1271 *wl)
{

	/*
	 * This function applies the default configuration to the driver. This
	 * function is invoked upon driver load (spi probe.)
	 *
	 * The configuration is stored in a run-time structure in order to
	 * facilitate for run-time adjustment of any of the parameters. Making
	 * changes to the configuration structure will apply the new values on
	 * the next interface up (wl1271_op_start.)
	 */

	/* apply driver default configuration */
	memcpy(&wl->conf, &default_conf, sizeof(default_conf));
}


static int wl1271_plt_init(struct wl1271 *wl)
{
	struct conf_tx_ac_category *conf_ac;
	struct conf_tx_tid *conf_tid;
	int ret, i;

	ret = wl1271_cmd_general_parms(wl);
	if (ret < 0)
		return ret;

	ret = wl1271_cmd_radio_parms(wl);
	if (ret < 0)
		return ret;

	ret = wl1271_init_templates_config(wl);
	if (ret < 0)
		return ret;

	ret = wl1271_acx_init_mem_config(wl);
	if (ret < 0)
		return ret;

	/* PHY layer config */
	ret = wl1271_init_phy_config(wl);
	if (ret < 0)
		goto out_free_memmap;

	ret = wl1271_acx_dco_itrim_params(wl);
	if (ret < 0)
		goto out_free_memmap;

	/* Initialize connection monitoring thresholds */
	ret = wl1271_acx_conn_monit_params(wl, false);
	if (ret < 0)
		goto out_free_memmap;

	/* Bluetooth WLAN coexistence */
	ret = wl1271_init_pta(wl);
	if (ret < 0)
		goto out_free_memmap;

	/* Energy detection */
	ret = wl1271_init_energy_detection(wl);
	if (ret < 0)
		goto out_free_memmap;

	/* Default fragmentation threshold */
	ret = wl1271_acx_frag_threshold(wl);
	if (ret < 0)
		goto out_free_memmap;

	/* Default TID configuration */
	for (i = 0; i < wl->conf.tx.tid_conf_count; i++) {
		conf_tid = &wl->conf.tx.tid_conf[i];
		ret = wl1271_acx_tid_cfg(wl, conf_tid->queue_id,
					 conf_tid->channel_type,
					 conf_tid->tsid,
					 conf_tid->ps_scheme,
					 conf_tid->ack_policy,
					 conf_tid->apsd_conf[0],
					 conf_tid->apsd_conf[1]);
		if (ret < 0)
			goto out_free_memmap;
	}

	/* Default AC configuration */
	for (i = 0; i < wl->conf.tx.ac_conf_count; i++) {
		conf_ac = &wl->conf.tx.ac_conf[i];
		ret = wl1271_acx_ac_cfg(wl, conf_ac->ac, conf_ac->cw_min,
					conf_ac->cw_max, conf_ac->aifsn,
					conf_ac->tx_op_limit);
		if (ret < 0)
			goto out_free_memmap;
	}

	/* Enable data path */
	ret = wl1271_cmd_data_path(wl, 1);
	if (ret < 0)
		goto out_free_memmap;

	/* Configure for CAM power saving (ie. always active) */
	ret = wl1271_acx_sleep_auth(wl, WL1271_PSM_CAM);
	if (ret < 0)
		goto out_free_memmap;

	/* configure PM */
	ret = wl1271_acx_pm_config(wl);
	if (ret < 0)
		goto out_free_memmap;

	return 0;

 out_free_memmap:
	kfree(wl->target_mem_map);
	wl->target_mem_map = NULL;

	return ret;
}

static void wl1271_fw_status(struct wl1271 *wl,
			     struct wl1271_fw_status *status)
{
	struct timespec ts;
	u32 total = 0;
	int i;

	wl1271_raw_read(wl, FW_STATUS_ADDR, status, sizeof(*status), false);

	wl1271_debug(DEBUG_IRQ, "intr: 0x%x (fw_rx_counter = %d, "
		     "drv_rx_counter = %d, tx_results_counter = %d)",
		     status->intr,
		     status->fw_rx_counter,
		     status->drv_rx_counter,
		     status->tx_results_counter);

	/* update number of available TX blocks */
	for (i = 0; i < NUM_TX_QUEUES; i++) {
		u32 cnt = le32_to_cpu(status->tx_released_blks[i]) -
			wl->tx_blocks_freed[i];

		wl->tx_blocks_freed[i] =
			le32_to_cpu(status->tx_released_blks[i]);
		wl->tx_blocks_available += cnt;
		total += cnt;
	}

	/* if more blocks are available now, schedule some tx work */
	if (total && !skb_queue_empty(&wl->tx_queue))
		ieee80211_queue_work(wl->hw, &wl->tx_work);

	/* update the host-chipset time offset */
	getnstimeofday(&ts);
	wl->time_offset = (timespec_to_ns(&ts) >> 10) -
		(s64)le32_to_cpu(status->fw_localtime);
}

#define WL1271_IRQ_MAX_LOOPS 10

static void wl1271_irq_work(struct work_struct *work)
{
	int ret;
	u32 intr;
	int loopcount = WL1271_IRQ_MAX_LOOPS;
	unsigned long flags;
	struct wl1271 *wl =
		container_of(work, struct wl1271, irq_work);

	mutex_lock(&wl->mutex);

	wl1271_debug(DEBUG_IRQ, "IRQ work");

	if (unlikely(wl->state == WL1271_STATE_OFF))
		goto out;

	ret = wl1271_ps_elp_wakeup(wl, true);
	if (ret < 0)
		goto out;

	spin_lock_irqsave(&wl->wl_lock, flags);
	while (test_bit(WL1271_FLAG_IRQ_PENDING, &wl->flags) && loopcount) {
		clear_bit(WL1271_FLAG_IRQ_PENDING, &wl->flags);
		spin_unlock_irqrestore(&wl->wl_lock, flags);
		loopcount--;

		wl1271_fw_status(wl, wl->fw_status);
		intr = le32_to_cpu(wl->fw_status->intr);
		if (!intr) {
			wl1271_debug(DEBUG_IRQ, "Zero interrupt received.");
			continue;
		}

		intr &= WL1271_INTR_MASK;

		if (intr & WL1271_ACX_INTR_DATA) {
			wl1271_debug(DEBUG_IRQ, "WL1271_ACX_INTR_DATA");

			/* check for tx results */
			if (wl->fw_status->tx_results_counter !=
			    (wl->tx_results_count & 0xff))
				wl1271_tx_complete(wl);

			wl1271_rx(wl, wl->fw_status);
		}

		if (intr & WL1271_ACX_INTR_EVENT_A) {
			wl1271_debug(DEBUG_IRQ, "WL1271_ACX_INTR_EVENT_A");
			wl1271_event_handle(wl, 0);
		}

		if (intr & WL1271_ACX_INTR_EVENT_B) {
			wl1271_debug(DEBUG_IRQ, "WL1271_ACX_INTR_EVENT_B");
			wl1271_event_handle(wl, 1);
		}

		if (intr & WL1271_ACX_INTR_INIT_COMPLETE)
			wl1271_debug(DEBUG_IRQ,
				     "WL1271_ACX_INTR_INIT_COMPLETE");

		if (intr & WL1271_ACX_INTR_HW_AVAILABLE)
			wl1271_debug(DEBUG_IRQ, "WL1271_ACX_INTR_HW_AVAILABLE");

		spin_lock_irqsave(&wl->wl_lock, flags);
	}

	if (test_bit(WL1271_FLAG_IRQ_PENDING, &wl->flags))
		ieee80211_queue_work(wl->hw, &wl->irq_work);
	else
		clear_bit(WL1271_FLAG_IRQ_RUNNING, &wl->flags);
	spin_unlock_irqrestore(&wl->wl_lock, flags);

	wl1271_ps_elp_sleep(wl);

out:
	mutex_unlock(&wl->mutex);
}

static int wl1271_fetch_firmware(struct wl1271 *wl)
{
	const struct firmware *fw;
	int ret;

	ret = request_firmware(&fw, WL1271_FW_NAME, wl1271_wl_to_dev(wl));

	if (ret < 0) {
		wl1271_error("could not get firmware: %d", ret);
		return ret;
	}

	if (fw->size % 4) {
		wl1271_error("firmware size is not multiple of 32 bits: %zu",
			     fw->size);
		ret = -EILSEQ;
		goto out;
	}

	wl->fw_len = fw->size;
	wl->fw = vmalloc(wl->fw_len);

	if (!wl->fw) {
		wl1271_error("could not allocate memory for the firmware");
		ret = -ENOMEM;
		goto out;
	}

	memcpy(wl->fw, fw->data, wl->fw_len);

	ret = 0;

out:
	release_firmware(fw);

	return ret;
}

static int wl1271_fetch_nvs(struct wl1271 *wl)
{
	const struct firmware *fw;
	int ret;

	ret = request_firmware(&fw, WL1271_NVS_NAME, wl1271_wl_to_dev(wl));

	if (ret < 0) {
		wl1271_error("could not get nvs file: %d", ret);
		return ret;
	}

	if (fw->size != sizeof(struct wl1271_nvs_file)) {
		wl1271_error("nvs size is not as expected: %zu != %zu",
			     fw->size, sizeof(struct wl1271_nvs_file));
		ret = -EILSEQ;
		goto out;
	}

	wl->nvs = kmalloc(sizeof(struct wl1271_nvs_file), GFP_KERNEL);

	if (!wl->nvs) {
		wl1271_error("could not allocate memory for the nvs file");
		ret = -ENOMEM;
		goto out;
	}

	memcpy(wl->nvs, fw->data, sizeof(struct wl1271_nvs_file));

out:
	release_firmware(fw);

	return ret;
}

static void wl1271_fw_wakeup(struct wl1271 *wl)
{
	u32 elp_reg;

	elp_reg = ELPCTRL_WAKE_UP;
	wl1271_raw_write32(wl, HW_ACCESS_ELP_CTRL_REG_ADDR, elp_reg);
}

static int wl1271_setup(struct wl1271 *wl)
{
	wl->fw_status = kmalloc(sizeof(*wl->fw_status), GFP_KERNEL);
	if (!wl->fw_status)
		return -ENOMEM;

	wl->tx_res_if = kmalloc(sizeof(*wl->tx_res_if), GFP_KERNEL);
	if (!wl->tx_res_if) {
		kfree(wl->fw_status);
		return -ENOMEM;
	}

	INIT_WORK(&wl->irq_work, wl1271_irq_work);
	INIT_WORK(&wl->tx_work, wl1271_tx_work);
	return 0;
}

static int wl1271_chip_wakeup(struct wl1271 *wl)
{
	struct wl1271_partition_set partition;
	int ret = 0;

	msleep(WL1271_PRE_POWER_ON_SLEEP);
	wl1271_power_on(wl);
	msleep(WL1271_POWER_ON_SLEEP);
	wl1271_io_reset(wl);
	wl1271_io_init(wl);

	/* We don't need a real memory partition here, because we only want
	 * to use the registers at this point. */
	memset(&partition, 0, sizeof(partition));
	partition.reg.start = REGISTERS_BASE;
	partition.reg.size = REGISTERS_DOWN_SIZE;
	wl1271_set_partition(wl, &partition);

	/* ELP module wake up */
	wl1271_fw_wakeup(wl);

	/* whal_FwCtrl_BootSm() */

	/* 0. read chip id from CHIP_ID */
	wl->chip.id = wl1271_read32(wl, CHIP_ID_B);

	/* 1. check if chip id is valid */

	switch (wl->chip.id) {
	case CHIP_ID_1271_PG10:
		wl1271_warning("chip id 0x%x (1271 PG10) support is obsolete",
			       wl->chip.id);

		ret = wl1271_setup(wl);
		if (ret < 0)
			goto out;
		break;
	case CHIP_ID_1271_PG20:
		wl1271_debug(DEBUG_BOOT, "chip id 0x%x (1271 PG20)",
			     wl->chip.id);

		ret = wl1271_setup(wl);
		if (ret < 0)
			goto out;
		break;
	default:
		wl1271_warning("unsupported chip id: 0x%x", wl->chip.id);
		ret = -ENODEV;
		goto out;
	}

	if (wl->fw == NULL) {
		ret = wl1271_fetch_firmware(wl);
		if (ret < 0)
			goto out;
	}

	/* No NVS from netlink, try to get it from the filesystem */
	if (wl->nvs == NULL) {
		ret = wl1271_fetch_nvs(wl);
		if (ret < 0)
			goto out;
	}

out:
	return ret;
}

int wl1271_plt_start(struct wl1271 *wl)
{
	int retries = WL1271_BOOT_RETRIES;
	int ret;

	mutex_lock(&wl->mutex);

	wl1271_notice("power up");

	if (wl->state != WL1271_STATE_OFF) {
		wl1271_error("cannot go into PLT state because not "
			     "in off state: %d", wl->state);
		ret = -EBUSY;
		goto out;
	}

	while (retries) {
		retries--;
		ret = wl1271_chip_wakeup(wl);
		if (ret < 0)
			goto power_off;

		ret = wl1271_boot(wl);
		if (ret < 0)
			goto power_off;

		ret = wl1271_plt_init(wl);
		if (ret < 0)
			goto irq_disable;

		wl->state = WL1271_STATE_PLT;
		wl1271_notice("firmware booted in PLT mode (%s)",
			      wl->chip.fw_ver);
		goto out;

irq_disable:
		wl1271_disable_interrupts(wl);
		mutex_unlock(&wl->mutex);
		/* Unlocking the mutex in the middle of handling is
		   inherently unsafe. In this case we deem it safe to do,
		   because we need to let any possibly pending IRQ out of
		   the system (and while we are WL1271_STATE_OFF the IRQ
		   work function will not do anything.) Also, any other
		   possible concurrent operations will fail due to the
		   current state, hence the wl1271 struct should be safe. */
		cancel_work_sync(&wl->irq_work);
		mutex_lock(&wl->mutex);
power_off:
		wl1271_power_off(wl);
	}

	wl1271_error("firmware boot in PLT mode failed despite %d retries",
		     WL1271_BOOT_RETRIES);
out:
	mutex_unlock(&wl->mutex);

	return ret;
}

int wl1271_plt_stop(struct wl1271 *wl)
{
	int ret = 0;

	mutex_lock(&wl->mutex);

	wl1271_notice("power down");

	if (wl->state != WL1271_STATE_PLT) {
		wl1271_error("cannot power down because not in PLT "
			     "state: %d", wl->state);
		ret = -EBUSY;
		goto out;
	}

	wl1271_disable_interrupts(wl);
	wl1271_power_off(wl);

	wl->state = WL1271_STATE_OFF;
	wl->rx_counter = 0;

out:
	mutex_unlock(&wl->mutex);

	return ret;
}


static int wl1271_op_tx(struct ieee80211_hw *hw, struct sk_buff *skb)
{
	struct wl1271 *wl = hw->priv;
	struct ieee80211_conf *conf = &hw->conf;
	struct ieee80211_tx_info *txinfo = IEEE80211_SKB_CB(skb);
	struct ieee80211_sta *sta = txinfo->control.sta;
	unsigned long flags;

	/* peek into the rates configured in the STA entry */
	spin_lock_irqsave(&wl->wl_lock, flags);
	if (sta && sta->supp_rates[conf->channel->band] != wl->sta_rate_set) {
		wl->sta_rate_set = sta->supp_rates[conf->channel->band];
		set_bit(WL1271_FLAG_STA_RATES_CHANGED, &wl->flags);
	}
	spin_unlock_irqrestore(&wl->wl_lock, flags);

	/* queue the packet */
	skb_queue_tail(&wl->tx_queue, skb);

	/*
	 * The chip specific setup must run before the first TX packet -
	 * before that, the tx_work will not be initialized!
	 */

	ieee80211_queue_work(wl->hw, &wl->tx_work);

	/*
	 * The workqueue is slow to process the tx_queue and we need stop
	 * the queue here, otherwise the queue will get too long.
	 */
	if (skb_queue_len(&wl->tx_queue) >= WL1271_TX_QUEUE_HIGH_WATERMARK) {
		wl1271_debug(DEBUG_TX, "op_tx: stopping queues");

		spin_lock_irqsave(&wl->wl_lock, flags);
		ieee80211_stop_queues(wl->hw);
		set_bit(WL1271_FLAG_TX_QUEUE_STOPPED, &wl->flags);
		spin_unlock_irqrestore(&wl->wl_lock, flags);
	}

	return NETDEV_TX_OK;
}

static int wl1271_dev_notify(struct notifier_block *me, unsigned long what,
			     void *arg)
{
	struct net_device *dev;
	struct wireless_dev *wdev;
	struct wiphy *wiphy;
	struct ieee80211_hw *hw;
	struct wl1271 *wl;
	struct wl1271 *wl_temp;
	struct in_device *idev;
	struct in_ifaddr *ifa = arg;
	int ret = 0;

	/* FIXME: this ugly function should probably be implemented in the
	 * mac80211, and here should only be a simple callback handling actual
	 * setting of the filters. Now we need to dig up references to
	 * various structures to gain access to what we need.
	 * Also, because of this, there is no "initial" setting of the filter
	 * in "op_start", because we don't want to dig up struct net_device
	 * there - the filter will be set upon first change of the interface
	 * IP address. */

	dev = ifa->ifa_dev->dev;

	wdev = dev->ieee80211_ptr;
	if (wdev == NULL)
		return NOTIFY_DONE;

	wiphy = wdev->wiphy;
	if (wiphy == NULL)
		return NOTIFY_DONE;

	hw = wiphy_priv(wiphy);
	if (hw == NULL)
		return NOTIFY_DONE;

	/* Check that the interface is one supported by this driver. */
	wl_temp = hw->priv;
	list_for_each_entry(wl, &wl_list, list) {
		if (wl == wl_temp)
			break;
	}
	if (wl == NULL)
		return NOTIFY_DONE;

	/* Get the interface IP address for the device. "ifa" will become
	   NULL if:
	     - there is no IPV4 protocol address configured
	     - there are multiple (virtual) IPV4 addresses configured
	   When "ifa" is NULL, filtering will be disabled.
	*/
	ifa = NULL;
	idev = dev->ip_ptr;
	if (idev)
		ifa = idev->ifa_list;

	if (ifa && ifa->ifa_next)
		ifa = NULL;

	mutex_lock(&wl->mutex);

	if (wl->state == WL1271_STATE_OFF)
		goto out;

	ret = wl1271_ps_elp_wakeup(wl, false);
	if (ret < 0)
		goto out;
	if (ifa)
		ret = wl1271_acx_arp_ip_filter(wl, true,
					       (u8 *)&ifa->ifa_address,
					       ACX_IPV4_VERSION);
	else
		ret = wl1271_acx_arp_ip_filter(wl, false, NULL,
					       ACX_IPV4_VERSION);
	wl1271_ps_elp_sleep(wl);

out:
	mutex_unlock(&wl->mutex);

	return NOTIFY_OK;
}

static struct notifier_block wl1271_dev_notifier = {
	.notifier_call = wl1271_dev_notify,
};


static int wl1271_op_start(struct ieee80211_hw *hw)
{
	wl1271_debug(DEBUG_MAC80211, "mac80211 start");

	/*
	 * We have to delay the booting of the hardware because
	 * we need to know the local MAC address before downloading and
	 * initializing the firmware. The MAC address cannot be changed
	 * after boot, and without the proper MAC address, the firmware
	 * will not function properly.
	 *
	 * The MAC address is first known when the corresponding interface
	 * is added. That is where we will initialize the hardware.
	 */

	return 0;
}

static void wl1271_op_stop(struct ieee80211_hw *hw)
{
	wl1271_debug(DEBUG_MAC80211, "mac80211 stop");
}

static int wl1271_op_add_interface(struct ieee80211_hw *hw,
				   struct ieee80211_vif *vif)
{
	struct wl1271 *wl = hw->priv;
	int retries = WL1271_BOOT_RETRIES;
	int ret = 0;

	wl1271_debug(DEBUG_MAC80211, "mac80211 add interface type %d mac %pM",
		     vif->type, vif->addr);

	mutex_lock(&wl->mutex);
	if (wl->vif) {
		ret = -EBUSY;
		goto out;
	}

	wl->vif = vif;

	switch (vif->type) {
	case NL80211_IFTYPE_STATION:
		wl->bss_type = BSS_TYPE_STA_BSS;
<<<<<<< HEAD
		break;
	case NL80211_IFTYPE_ADHOC:
		wl->bss_type = BSS_TYPE_IBSS;
=======
		wl->set_bss_type = BSS_TYPE_STA_BSS;
		break;
	case NL80211_IFTYPE_ADHOC:
		wl->bss_type = BSS_TYPE_IBSS;
		wl->set_bss_type = BSS_TYPE_STA_BSS;
>>>>>>> a5e944f1
		break;
	default:
		ret = -EOPNOTSUPP;
		goto out;
	}

	memcpy(wl->mac_addr, vif->addr, ETH_ALEN);

	if (wl->state != WL1271_STATE_OFF) {
		wl1271_error("cannot start because not in off state: %d",
			     wl->state);
		ret = -EBUSY;
		goto out;
	}

	while (retries) {
		retries--;
		ret = wl1271_chip_wakeup(wl);
		if (ret < 0)
			goto power_off;

		ret = wl1271_boot(wl);
		if (ret < 0)
			goto power_off;

		ret = wl1271_hw_init(wl);
		if (ret < 0)
			goto irq_disable;

		wl->state = WL1271_STATE_ON;
		wl1271_info("firmware booted (%s)", wl->chip.fw_ver);
		goto out;

irq_disable:
		wl1271_disable_interrupts(wl);
		mutex_unlock(&wl->mutex);
		/* Unlocking the mutex in the middle of handling is
		   inherently unsafe. In this case we deem it safe to do,
		   because we need to let any possibly pending IRQ out of
		   the system (and while we are WL1271_STATE_OFF the IRQ
		   work function will not do anything.) Also, any other
		   possible concurrent operations will fail due to the
		   current state, hence the wl1271 struct should be safe. */
		cancel_work_sync(&wl->irq_work);
		mutex_lock(&wl->mutex);
power_off:
		wl1271_power_off(wl);
	}

	wl1271_error("firmware boot failed despite %d retries",
		     WL1271_BOOT_RETRIES);
out:
	mutex_unlock(&wl->mutex);

	if (!ret) {
		list_add(&wl->list, &wl_list);
		register_inetaddr_notifier(&wl1271_dev_notifier);
	}

	return ret;
}

static void wl1271_op_remove_interface(struct ieee80211_hw *hw,
				       struct ieee80211_vif *vif)
{
	struct wl1271 *wl = hw->priv;
	int i;

	unregister_inetaddr_notifier(&wl1271_dev_notifier);

	mutex_lock(&wl->mutex);
	wl1271_debug(DEBUG_MAC80211, "mac80211 remove interface");

	wl1271_info("down");

	list_del(&wl->list);

	WARN_ON(wl->state != WL1271_STATE_ON);

	if (test_and_clear_bit(WL1271_FLAG_SCANNING, &wl->flags)) {
		mutex_unlock(&wl->mutex);
		ieee80211_scan_completed(wl->hw, true);
		mutex_lock(&wl->mutex);
	}

	wl->state = WL1271_STATE_OFF;

	wl1271_disable_interrupts(wl);

	mutex_unlock(&wl->mutex);

	cancel_work_sync(&wl->irq_work);
	cancel_work_sync(&wl->tx_work);

	mutex_lock(&wl->mutex);

	/* let's notify MAC80211 about the remaining pending TX frames */
	wl1271_tx_flush(wl);
	wl1271_power_off(wl);

	memset(wl->bssid, 0, ETH_ALEN);
	memset(wl->ssid, 0, IW_ESSID_MAX_SIZE + 1);
	wl->ssid_len = 0;
	wl->bss_type = MAX_BSS_TYPE;
	wl->set_bss_type = MAX_BSS_TYPE;
	wl->band = IEEE80211_BAND_2GHZ;

	wl->rx_counter = 0;
	wl->psm_entry_retry = 0;
	wl->power_level = WL1271_DEFAULT_POWER_LEVEL;
	wl->tx_blocks_available = 0;
	wl->tx_results_count = 0;
	wl->tx_packets_count = 0;
	wl->tx_security_last_seq = 0;
	wl->tx_security_seq = 0;
	wl->time_offset = 0;
	wl->session_counter = 0;
	wl->rate_set = CONF_TX_RATE_MASK_BASIC;
	wl->sta_rate_set = 0;
	wl->flags = 0;
	wl->vif = NULL;
	wl->filters = 0;

	for (i = 0; i < NUM_TX_QUEUES; i++)
		wl->tx_blocks_freed[i] = 0;

	wl1271_debugfs_reset(wl);
<<<<<<< HEAD
=======

	kfree(wl->fw_status);
	wl->fw_status = NULL;
	kfree(wl->tx_res_if);
	wl->tx_res_if = NULL;
	kfree(wl->target_mem_map);
	wl->target_mem_map = NULL;

>>>>>>> a5e944f1
	mutex_unlock(&wl->mutex);
}

static void wl1271_configure_filters(struct wl1271 *wl, unsigned int filters)
{
	wl->rx_config = WL1271_DEFAULT_RX_CONFIG;
	wl->rx_filter = WL1271_DEFAULT_RX_FILTER;

	/* combine requested filters with current filter config */
	filters = wl->filters | filters;

	wl1271_debug(DEBUG_FILTERS, "RX filters set: ");

	if (filters & FIF_PROMISC_IN_BSS) {
		wl1271_debug(DEBUG_FILTERS, " - FIF_PROMISC_IN_BSS");
		wl->rx_config &= ~CFG_UNI_FILTER_EN;
		wl->rx_config |= CFG_BSSID_FILTER_EN;
<<<<<<< HEAD
	}
	if (filters & FIF_BCN_PRBRESP_PROMISC) {
		wl1271_debug(DEBUG_FILTERS, " - FIF_BCN_PRBRESP_PROMISC");
		wl->rx_config &= ~CFG_BSSID_FILTER_EN;
		wl->rx_config &= ~CFG_SSID_FILTER_EN;
	}
=======
	}
	if (filters & FIF_BCN_PRBRESP_PROMISC) {
		wl1271_debug(DEBUG_FILTERS, " - FIF_BCN_PRBRESP_PROMISC");
		wl->rx_config &= ~CFG_BSSID_FILTER_EN;
		wl->rx_config &= ~CFG_SSID_FILTER_EN;
	}
>>>>>>> a5e944f1
	if (filters & FIF_OTHER_BSS) {
		wl1271_debug(DEBUG_FILTERS, " - FIF_OTHER_BSS");
		wl->rx_config &= ~CFG_BSSID_FILTER_EN;
	}
	if (filters & FIF_CONTROL) {
		wl1271_debug(DEBUG_FILTERS, " - FIF_CONTROL");
		wl->rx_filter |= CFG_RX_CTL_EN;
	}
	if (filters & FIF_FCSFAIL) {
		wl1271_debug(DEBUG_FILTERS, " - FIF_FCSFAIL");
		wl->rx_filter |= CFG_RX_FCS_ERROR;
	}
}

static int wl1271_join_channel(struct wl1271 *wl, int channel)
{
	int ret = 0;
	/* we need to use a dummy BSSID for now */
	static const u8 dummy_bssid[ETH_ALEN] = { 0x0b, 0xad, 0xde,
						  0xad, 0xbe, 0xef };

	wl->channel = channel;
	memcpy(wl->bssid, dummy_bssid, ETH_ALEN);

	/* pass through frames from all BSS */
	wl1271_configure_filters(wl, FIF_OTHER_BSS);

<<<<<<< HEAD
	/* the dummy join is performed always with STATION BSS type to allow
	   also ad-hoc mode to listen to the surroundings without sending any
	   beacons yet. */
	ret = wl1271_cmd_join(wl, BSS_TYPE_STA_BSS);
=======
	ret = wl1271_cmd_join(wl, wl->set_bss_type);
>>>>>>> a5e944f1
	if (ret < 0)
		goto out;

	set_bit(WL1271_FLAG_JOINED, &wl->flags);

out:
	return ret;
}

static int wl1271_unjoin_channel(struct wl1271 *wl)
{
	int ret;

	/* to stop listening to a channel, we disconnect */
	ret = wl1271_cmd_disconnect(wl);
	if (ret < 0)
		goto out;

	clear_bit(WL1271_FLAG_JOINED, &wl->flags);
	wl->channel = 0;
	memset(wl->bssid, 0, ETH_ALEN);

	/* stop filterting packets based on bssid */
	wl1271_configure_filters(wl, FIF_OTHER_BSS);

out:
	return ret;
}

static void wl1271_set_band_rate(struct wl1271 *wl)
{
	if (wl->band == IEEE80211_BAND_2GHZ)
		wl->basic_rate_set = wl->conf.tx.basic_rate;
	else
		wl->basic_rate_set = wl->conf.tx.basic_rate_5;
}

static u32 wl1271_min_rate_get(struct wl1271 *wl)
{
	int i;
	u32 rate = 0;

	if (!wl->basic_rate_set) {
		WARN_ON(1);
		wl->basic_rate_set = wl->conf.tx.basic_rate;
	}

	for (i = 0; !rate; i++) {
		if ((wl->basic_rate_set >> i) & 0x1)
			rate = 1 << i;
	}

	return rate;
}

static int wl1271_op_config(struct ieee80211_hw *hw, u32 changed)
{
	struct wl1271 *wl = hw->priv;
	struct ieee80211_conf *conf = &hw->conf;
	int channel, ret = 0;

	channel = ieee80211_frequency_to_channel(conf->channel->center_freq);

	wl1271_debug(DEBUG_MAC80211, "mac80211 config ch %d psm %s power %d %s",
		     channel,
		     conf->flags & IEEE80211_CONF_PS ? "on" : "off",
		     conf->power_level,
		     conf->flags & IEEE80211_CONF_IDLE ? "idle" : "in use");

	mutex_lock(&wl->mutex);

	if (unlikely(wl->state == WL1271_STATE_OFF))
		goto out;

	ret = wl1271_ps_elp_wakeup(wl, false);
	if (ret < 0)
		goto out;

	/* if the channel changes while joined, join again */
	if (changed & IEEE80211_CONF_CHANGE_CHANNEL) {
		wl->band = conf->channel->band;
		wl->channel = channel;

		/*
		 * FIXME: the mac80211 should really provide a fixed rate
		 * to use here. for now, just use the smallest possible rate
		 * for the band as a fixed rate for association frames and
		 * other control messages.
		 */
		if (!test_bit(WL1271_FLAG_STA_ASSOCIATED, &wl->flags))
			wl1271_set_band_rate(wl);

		wl->basic_rate = wl1271_min_rate_get(wl);
		ret = wl1271_acx_rate_policies(wl);
		if (ret < 0)
			wl1271_warning("rate policy for update channel "
				       "failed %d", ret);

		if (test_bit(WL1271_FLAG_JOINED, &wl->flags)) {
			ret = wl1271_cmd_join(wl, wl->set_bss_type);
			if (ret < 0)
				wl1271_warning("cmd join to update channel "
					       "failed %d", ret);
		}
	}

	if (changed & IEEE80211_CONF_CHANGE_IDLE) {
		if (conf->flags & IEEE80211_CONF_IDLE &&
		    test_bit(WL1271_FLAG_JOINED, &wl->flags))
			wl1271_unjoin_channel(wl);
		else if (!(conf->flags & IEEE80211_CONF_IDLE))
			wl1271_join_channel(wl, channel);

		if (conf->flags & IEEE80211_CONF_IDLE) {
			wl->rate_set = wl1271_min_rate_get(wl);
			wl->sta_rate_set = 0;
			wl1271_acx_rate_policies(wl);
			wl1271_acx_keep_alive_config(
				wl, CMD_TEMPL_KLV_IDX_NULL_DATA,
				ACX_KEEP_ALIVE_TPL_INVALID);
			set_bit(WL1271_FLAG_IDLE, &wl->flags);
		} else
			clear_bit(WL1271_FLAG_IDLE, &wl->flags);
	}

<<<<<<< HEAD
	/* if the channel changes while joined, join again */
	if (channel != wl->channel &&
	    test_bit(WL1271_FLAG_JOINED, &wl->flags)) {
		wl->channel = channel;
		/* FIXME: maybe use CMD_CHANNEL_SWITCH for this? */
		ret = wl1271_cmd_join(wl, wl->bss_type);
		if (ret < 0)
			wl1271_warning("cmd join to update channel failed %d",
				       ret);
	} else
		wl->channel = channel;

=======
>>>>>>> a5e944f1
	if (conf->flags & IEEE80211_CONF_PS &&
	    !test_bit(WL1271_FLAG_PSM_REQUESTED, &wl->flags)) {
		set_bit(WL1271_FLAG_PSM_REQUESTED, &wl->flags);

		/*
		 * We enter PSM only if we're already associated.
		 * If we're not, we'll enter it when joining an SSID,
		 * through the bss_info_changed() hook.
		 */
		if (test_bit(WL1271_FLAG_STA_ASSOCIATED, &wl->flags)) {
			wl1271_debug(DEBUG_PSM, "psm enabled");
			ret = wl1271_ps_set_mode(wl, STATION_POWER_SAVE_MODE,
						 true);
		}
	} else if (!(conf->flags & IEEE80211_CONF_PS) &&
		   test_bit(WL1271_FLAG_PSM_REQUESTED, &wl->flags)) {
		wl1271_debug(DEBUG_PSM, "psm disabled");

		clear_bit(WL1271_FLAG_PSM_REQUESTED, &wl->flags);

		if (test_bit(WL1271_FLAG_PSM, &wl->flags))
			ret = wl1271_ps_set_mode(wl, STATION_ACTIVE_MODE,
						 true);
	}

	if (conf->power_level != wl->power_level) {
		ret = wl1271_acx_tx_power(wl, conf->power_level);
		if (ret < 0)
			goto out_sleep;

		wl->power_level = conf->power_level;
	}

out_sleep:
	wl1271_ps_elp_sleep(wl);

out:
	mutex_unlock(&wl->mutex);

	return ret;
}

struct wl1271_filter_params {
	bool enabled;
	int mc_list_length;
	u8 mc_list[ACX_MC_ADDRESS_GROUP_MAX][ETH_ALEN];
};

static u64 wl1271_op_prepare_multicast(struct ieee80211_hw *hw,
				       struct netdev_hw_addr_list *mc_list)
{
	struct wl1271_filter_params *fp;
<<<<<<< HEAD
	struct netdev_hw_addr *ha;
=======
	struct wl1271 *wl = hw->priv;
	int i;
>>>>>>> a5e944f1

	if (unlikely(wl->state == WL1271_STATE_OFF))
		return 0;

	fp = kzalloc(sizeof(*fp), GFP_ATOMIC);
	if (!fp) {
		wl1271_error("Out of memory setting filters.");
		return 0;
	}

	/* update multicast filtering parameters */
	fp->mc_list_length = 0;
	if (netdev_hw_addr_list_count(mc_list) > ACX_MC_ADDRESS_GROUP_MAX) {
		fp->enabled = false;
	} else {
		fp->enabled = true;
		netdev_hw_addr_list_for_each(ha, mc_list) {
			memcpy(fp->mc_list[fp->mc_list_length],
					ha->addr, ETH_ALEN);
			fp->mc_list_length++;
		}
	}

	return (u64)(unsigned long)fp;
}

#define WL1271_SUPPORTED_FILTERS (FIF_PROMISC_IN_BSS | \
				  FIF_ALLMULTI | \
				  FIF_FCSFAIL | \
				  FIF_BCN_PRBRESP_PROMISC | \
				  FIF_CONTROL | \
				  FIF_OTHER_BSS)

static void wl1271_op_configure_filter(struct ieee80211_hw *hw,
				       unsigned int changed,
				       unsigned int *total, u64 multicast)
{
	struct wl1271_filter_params *fp = (void *)(unsigned long)multicast;
	struct wl1271 *wl = hw->priv;
	int ret;

	wl1271_debug(DEBUG_MAC80211, "mac80211 configure filter");

	mutex_lock(&wl->mutex);

	*total &= WL1271_SUPPORTED_FILTERS;
	changed &= WL1271_SUPPORTED_FILTERS;

	if (unlikely(wl->state == WL1271_STATE_OFF))
		goto out;

	ret = wl1271_ps_elp_wakeup(wl, false);
	if (ret < 0)
		goto out;


	if (*total & FIF_ALLMULTI)
		ret = wl1271_acx_group_address_tbl(wl, false, NULL, 0);
	else if (fp)
		ret = wl1271_acx_group_address_tbl(wl, fp->enabled,
						   fp->mc_list,
						   fp->mc_list_length);
	if (ret < 0)
		goto out_sleep;

	/* determine, whether supported filter values have changed */
	if (changed == 0)
		goto out_sleep;

	/* configure filters */
	wl->filters = *total;
	wl1271_configure_filters(wl, 0);

	/* apply configured filters */
	ret = wl1271_acx_rx_config(wl, wl->rx_config, wl->rx_filter);
	if (ret < 0)
		goto out_sleep;

out_sleep:
	wl1271_ps_elp_sleep(wl);

out:
	mutex_unlock(&wl->mutex);
	kfree(fp);
}

static int wl1271_op_set_key(struct ieee80211_hw *hw, enum set_key_cmd cmd,
			     struct ieee80211_vif *vif,
			     struct ieee80211_sta *sta,
			     struct ieee80211_key_conf *key_conf)
{
	struct wl1271 *wl = hw->priv;
	const u8 *addr;
	int ret;
	u32 tx_seq_32 = 0;
	u16 tx_seq_16 = 0;
	u8 key_type;

	static const u8 bcast_addr[ETH_ALEN] =
		{ 0xff, 0xff, 0xff, 0xff, 0xff, 0xff };

	wl1271_debug(DEBUG_MAC80211, "mac80211 set key");

	addr = sta ? sta->addr : bcast_addr;

	wl1271_debug(DEBUG_CRYPT, "CMD: 0x%x", cmd);
	wl1271_dump(DEBUG_CRYPT, "ADDR: ", addr, ETH_ALEN);
	wl1271_debug(DEBUG_CRYPT, "Key: algo:0x%x, id:%d, len:%d flags 0x%x",
		     key_conf->alg, key_conf->keyidx,
		     key_conf->keylen, key_conf->flags);
	wl1271_dump(DEBUG_CRYPT, "KEY: ", key_conf->key, key_conf->keylen);

	if (is_zero_ether_addr(addr)) {
		/* We dont support TX only encryption */
		ret = -EOPNOTSUPP;
		goto out;
	}

	mutex_lock(&wl->mutex);

	ret = wl1271_ps_elp_wakeup(wl, false);
	if (ret < 0)
		goto out_unlock;

	switch (key_conf->alg) {
	case ALG_WEP:
		key_type = KEY_WEP;

		key_conf->hw_key_idx = key_conf->keyidx;
		break;
	case ALG_TKIP:
		key_type = KEY_TKIP;

		key_conf->hw_key_idx = key_conf->keyidx;
		tx_seq_32 = WL1271_TX_SECURITY_HI32(wl->tx_security_seq);
		tx_seq_16 = WL1271_TX_SECURITY_LO16(wl->tx_security_seq);
		break;
	case ALG_CCMP:
		key_type = KEY_AES;

		key_conf->flags |= IEEE80211_KEY_FLAG_GENERATE_IV;
		tx_seq_32 = WL1271_TX_SECURITY_HI32(wl->tx_security_seq);
		tx_seq_16 = WL1271_TX_SECURITY_LO16(wl->tx_security_seq);
		break;
	default:
		wl1271_error("Unknown key algo 0x%x", key_conf->alg);

		ret = -EOPNOTSUPP;
		goto out_sleep;
	}

	switch (cmd) {
	case SET_KEY:
		ret = wl1271_cmd_set_key(wl, KEY_ADD_OR_REPLACE,
					 key_conf->keyidx, key_type,
					 key_conf->keylen, key_conf->key,
					 addr, tx_seq_32, tx_seq_16);
		if (ret < 0) {
			wl1271_error("Could not add or replace key");
			goto out_sleep;
		}

		/* the default WEP key needs to be configured at least once */
		if (key_type == KEY_WEP) {
			ret = wl1271_cmd_set_default_wep_key(wl,
							     wl->default_key);
			if (ret < 0)
				goto out_sleep;
		}
		break;

	case DISABLE_KEY:
		/* The wl1271 does not allow to remove unicast keys - they
		   will be cleared automatically on next CMD_JOIN. Ignore the
		   request silently, as we dont want the mac80211 to emit
		   an error message. */
		if (!is_broadcast_ether_addr(addr))
			break;

		ret = wl1271_cmd_set_key(wl, KEY_REMOVE,
					 key_conf->keyidx, key_type,
					 key_conf->keylen, key_conf->key,
					 addr, 0, 0);
		if (ret < 0) {
			wl1271_error("Could not remove key");
			goto out_sleep;
		}
		break;

	default:
		wl1271_error("Unsupported key cmd 0x%x", cmd);
		ret = -EOPNOTSUPP;
		goto out_sleep;

		break;
	}

out_sleep:
	wl1271_ps_elp_sleep(wl);

out_unlock:
	mutex_unlock(&wl->mutex);

out:
	return ret;
}

static int wl1271_op_hw_scan(struct ieee80211_hw *hw,
			     struct cfg80211_scan_request *req)
{
	struct wl1271 *wl = hw->priv;
	int ret;
	u8 *ssid = NULL;
	size_t len = 0;

	wl1271_debug(DEBUG_MAC80211, "mac80211 hw scan");

	if (req->n_ssids) {
		ssid = req->ssids[0].ssid;
		len = req->ssids[0].ssid_len;
	}

	mutex_lock(&wl->mutex);

	ret = wl1271_ps_elp_wakeup(wl, false);
	if (ret < 0)
		goto out;

	if (wl1271_11a_enabled())
		ret = wl1271_cmd_scan(hw->priv, ssid, len,
				      req->ie, req->ie_len, 1, 0,
				      WL1271_SCAN_BAND_DUAL, 3);
	else
		ret = wl1271_cmd_scan(hw->priv, ssid, len,
				      req->ie, req->ie_len, 1, 0,
				      WL1271_SCAN_BAND_2_4_GHZ, 3);

	wl1271_ps_elp_sleep(wl);

out:
	mutex_unlock(&wl->mutex);

	return ret;
}

static int wl1271_op_set_rts_threshold(struct ieee80211_hw *hw, u32 value)
{
	struct wl1271 *wl = hw->priv;
	int ret = 0;

	mutex_lock(&wl->mutex);

	if (unlikely(wl->state == WL1271_STATE_OFF))
		goto out;

	ret = wl1271_ps_elp_wakeup(wl, false);
	if (ret < 0)
		goto out;

	ret = wl1271_acx_rts_threshold(wl, (u16) value);
	if (ret < 0)
		wl1271_warning("wl1271_op_set_rts_threshold failed: %d", ret);

	wl1271_ps_elp_sleep(wl);

out:
	mutex_unlock(&wl->mutex);

	return ret;
}

static void wl1271_ssid_set(struct wl1271 *wl, struct sk_buff *beacon)
{
	u8 *ptr = beacon->data +
		offsetof(struct ieee80211_mgmt, u.beacon.variable);

	/* find the location of the ssid in the beacon */
	while (ptr < beacon->data + beacon->len) {
		if (ptr[0] == WLAN_EID_SSID) {
			wl->ssid_len = ptr[1];
			memcpy(wl->ssid, ptr+2, wl->ssid_len);
			return;
		}
		ptr += ptr[1];
	}
	wl1271_error("ad-hoc beacon template has no SSID!\n");
}

static void wl1271_op_bss_info_changed(struct ieee80211_hw *hw,
				       struct ieee80211_vif *vif,
				       struct ieee80211_bss_conf *bss_conf,
				       u32 changed)
{
	enum wl1271_cmd_ps_mode mode;
	struct wl1271 *wl = hw->priv;
	bool do_join = false;
	bool do_keepalive = false;
	int ret;

	wl1271_debug(DEBUG_MAC80211, "mac80211 bss info changed");

	mutex_lock(&wl->mutex);

	ret = wl1271_ps_elp_wakeup(wl, false);
	if (ret < 0)
		goto out;

	if ((changed && BSS_CHANGED_BEACON_INT) &&
	    (wl->bss_type == BSS_TYPE_IBSS)) {
		wl1271_debug(DEBUG_ADHOC, "ad-hoc beacon interval updated: %d",
			bss_conf->beacon_int);

		wl->beacon_int = bss_conf->beacon_int;
		do_join = true;
	}

	if ((changed && BSS_CHANGED_BEACON) &&
	    (wl->bss_type == BSS_TYPE_IBSS)) {
		struct sk_buff *beacon = ieee80211_beacon_get(hw, vif);

		wl1271_debug(DEBUG_ADHOC, "ad-hoc beacon updated");

		if (beacon) {
			struct ieee80211_hdr *hdr;

			wl1271_ssid_set(wl, beacon);
			ret = wl1271_cmd_template_set(wl, CMD_TEMPL_BEACON,
						      beacon->data,
						      beacon->len, 0,
						      wl1271_min_rate_get(wl));

			if (ret < 0) {
				dev_kfree_skb(beacon);
				goto out_sleep;
			}

			hdr = (struct ieee80211_hdr *) beacon->data;
			hdr->frame_control = cpu_to_le16(
				IEEE80211_FTYPE_MGMT |
				IEEE80211_STYPE_PROBE_RESP);

			ret = wl1271_cmd_template_set(wl,
						      CMD_TEMPL_PROBE_RESPONSE,
						      beacon->data,
						      beacon->len, 0,
						      wl1271_min_rate_get(wl));
			dev_kfree_skb(beacon);
			if (ret < 0)
				goto out_sleep;

			/* Need to update the SSID (for filtering etc) */
			do_join = true;
		}
	}

	if ((changed & BSS_CHANGED_BEACON_ENABLED) &&
	    (wl->bss_type == BSS_TYPE_IBSS)) {
		wl1271_debug(DEBUG_ADHOC, "ad-hoc beaconing: %s",
			     bss_conf->enable_beacon ? "enabled" : "disabled");

		if (bss_conf->enable_beacon)
			wl->set_bss_type = BSS_TYPE_IBSS;
		else
			wl->set_bss_type = BSS_TYPE_STA_BSS;
		do_join = true;
	}

	if (changed & BSS_CHANGED_CQM) {
		bool enable = false;
		if (bss_conf->cqm_rssi_thold)
			enable = true;
		ret = wl1271_acx_rssi_snr_trigger(wl, enable,
						  bss_conf->cqm_rssi_thold,
						  bss_conf->cqm_rssi_hyst);
		if (ret < 0)
			goto out;
		wl->rssi_thold = bss_conf->cqm_rssi_thold;
	}

	if ((changed & BSS_CHANGED_BSSID) &&
	    /*
	     * Now we know the correct bssid, so we send a new join command
	     * and enable the BSSID filter
	     */
	    memcmp(wl->bssid, bss_conf->bssid, ETH_ALEN)) {
			memcpy(wl->bssid, bss_conf->bssid, ETH_ALEN);

			ret = wl1271_cmd_build_null_data(wl);
			if (ret < 0)
				goto out_sleep;

			/* filter out all packets not from this BSSID */
			wl1271_configure_filters(wl, 0);

			/* Need to update the BSSID (for filtering etc) */
			do_join = true;
	}

	if (changed & BSS_CHANGED_ASSOC) {
		if (bss_conf->assoc) {
			u32 rates;
			wl->aid = bss_conf->aid;
			set_bit(WL1271_FLAG_STA_ASSOCIATED, &wl->flags);

			/*
			 * use basic rates from AP, and determine lowest rate
			 * to use with control frames.
			 */
			rates = bss_conf->basic_rates;
			wl->basic_rate_set = wl1271_tx_enabled_rates_get(wl,
									 rates);
			wl->basic_rate = wl1271_min_rate_get(wl);
			ret = wl1271_acx_rate_policies(wl);
			if (ret < 0)
				goto out_sleep;

			/*
			 * with wl1271, we don't need to update the
			 * beacon_int and dtim_period, because the firmware
			 * updates it by itself when the first beacon is
			 * received after a join.
			 */
			ret = wl1271_cmd_build_ps_poll(wl, wl->aid);
			if (ret < 0)
				goto out_sleep;

			/*
			 * The SSID is intentionally set to NULL here - the
			 * firmware will set the probe request with a
			 * broadcast SSID regardless of what we set in the
			 * template.
			 */
			ret = wl1271_cmd_build_probe_req(wl, NULL, 0,
							 NULL, 0, wl->band);

			/* Enable the keep-alive feature */
			ret = wl1271_acx_keep_alive_mode(wl, true);
			if (ret < 0)
				goto out_sleep;

			/*
			 * This is awkward. The keep-alive configs must be done
			 * *after* the join command, because otherwise it will
			 * not work, but it must only be done *once* because
			 * otherwise the firmware will start complaining.
			 */
			do_keepalive = true;

			/* enable the connection monitoring feature */
			ret = wl1271_acx_conn_monit_params(wl, true);
			if (ret < 0)
				goto out_sleep;

			/* If we want to go in PSM but we're not there yet */
			if (test_bit(WL1271_FLAG_PSM_REQUESTED, &wl->flags) &&
			    !test_bit(WL1271_FLAG_PSM, &wl->flags)) {
				mode = STATION_POWER_SAVE_MODE;
				ret = wl1271_ps_set_mode(wl, mode, true);
				if (ret < 0)
					goto out_sleep;
			}
		} else {
			/* use defaults when not associated */
			clear_bit(WL1271_FLAG_STA_ASSOCIATED, &wl->flags);
			wl->aid = 0;

			/* revert back to minimum rates for the current band */
			wl1271_set_band_rate(wl);
			wl->basic_rate = wl1271_min_rate_get(wl);
			ret = wl1271_acx_rate_policies(wl);
			if (ret < 0)
				goto out_sleep;

			/* disable connection monitor features */
			ret = wl1271_acx_conn_monit_params(wl, false);

			/* Disable the keep-alive feature */
			ret = wl1271_acx_keep_alive_mode(wl, false);

			if (ret < 0)
				goto out_sleep;
		}

	}

	if (changed & BSS_CHANGED_ERP_SLOT) {
		if (bss_conf->use_short_slot)
			ret = wl1271_acx_slot(wl, SLOT_TIME_SHORT);
		else
			ret = wl1271_acx_slot(wl, SLOT_TIME_LONG);
		if (ret < 0) {
			wl1271_warning("Set slot time failed %d", ret);
			goto out_sleep;
		}
	}

	if (changed & BSS_CHANGED_ERP_PREAMBLE) {
		if (bss_conf->use_short_preamble)
			wl1271_acx_set_preamble(wl, ACX_PREAMBLE_SHORT);
		else
			wl1271_acx_set_preamble(wl, ACX_PREAMBLE_LONG);
	}

	if (changed & BSS_CHANGED_ERP_CTS_PROT) {
		if (bss_conf->use_cts_prot)
			ret = wl1271_acx_cts_protect(wl, CTSPROTECT_ENABLE);
		else
			ret = wl1271_acx_cts_protect(wl, CTSPROTECT_DISABLE);
		if (ret < 0) {
			wl1271_warning("Set ctsprotect failed %d", ret);
			goto out_sleep;
		}
	}

	if (do_join) {
<<<<<<< HEAD
		ret = wl1271_cmd_join(wl, wl->bss_type);
=======
		ret = wl1271_cmd_join(wl, wl->set_bss_type);
>>>>>>> a5e944f1
		if (ret < 0) {
			wl1271_warning("cmd join failed %d", ret);
			goto out_sleep;
		}
		set_bit(WL1271_FLAG_JOINED, &wl->flags);
	}

	/*
	 * The JOIN operation shuts down the firmware keep-alive as a side
	 * effect, and the ACX_AID will start the keep-alive as a side effect.
	 * Hence, for non-IBSS, the ACX_AID must always happen *after* the
	 * JOIN operation, and the template config after the ACX_AID.
	 */
	if (test_bit(WL1271_FLAG_STA_ASSOCIATED, &wl->flags)) {
		ret = wl1271_acx_aid(wl, wl->aid);
		if (ret < 0)
			goto out_sleep;
	}

	if (do_keepalive) {
		ret = wl1271_cmd_build_klv_null_data(wl);
		if (ret < 0)
			goto out_sleep;
		ret = wl1271_acx_keep_alive_config(
			wl, CMD_TEMPL_KLV_IDX_NULL_DATA,
			ACX_KEEP_ALIVE_TPL_VALID);
		if (ret < 0)
			goto out_sleep;
	}

out_sleep:
	wl1271_ps_elp_sleep(wl);

out:
	mutex_unlock(&wl->mutex);
}

static int wl1271_op_conf_tx(struct ieee80211_hw *hw, u16 queue,
			     const struct ieee80211_tx_queue_params *params)
{
	struct wl1271 *wl = hw->priv;
	u8 ps_scheme;
	int ret;

	mutex_lock(&wl->mutex);

	wl1271_debug(DEBUG_MAC80211, "mac80211 conf tx %d", queue);

	ret = wl1271_ps_elp_wakeup(wl, false);
	if (ret < 0)
		goto out;

	/* the txop is confed in units of 32us by the mac80211, we need us */
	ret = wl1271_acx_ac_cfg(wl, wl1271_tx_get_queue(queue),
				params->cw_min, params->cw_max,
				params->aifs, params->txop << 5);
	if (ret < 0)
		goto out_sleep;

	if (params->uapsd)
		ps_scheme = CONF_PS_SCHEME_UPSD_TRIGGER;
	else
		ps_scheme = CONF_PS_SCHEME_LEGACY;

	ret = wl1271_acx_tid_cfg(wl, wl1271_tx_get_queue(queue),
				 CONF_CHANNEL_TYPE_EDCF,
				 wl1271_tx_get_queue(queue),
				 ps_scheme, CONF_ACK_POLICY_LEGACY, 0, 0);
	if (ret < 0)
		goto out_sleep;

out_sleep:
	wl1271_ps_elp_sleep(wl);

out:
	mutex_unlock(&wl->mutex);

	return ret;
}


/* can't be const, mac80211 writes to this */
static struct ieee80211_rate wl1271_rates[] = {
	{ .bitrate = 10,
	  .hw_value = CONF_HW_BIT_RATE_1MBPS,
	  .hw_value_short = CONF_HW_BIT_RATE_1MBPS, },
	{ .bitrate = 20,
	  .hw_value = CONF_HW_BIT_RATE_2MBPS,
	  .hw_value_short = CONF_HW_BIT_RATE_2MBPS,
	  .flags = IEEE80211_RATE_SHORT_PREAMBLE },
	{ .bitrate = 55,
	  .hw_value = CONF_HW_BIT_RATE_5_5MBPS,
	  .hw_value_short = CONF_HW_BIT_RATE_5_5MBPS,
	  .flags = IEEE80211_RATE_SHORT_PREAMBLE },
	{ .bitrate = 110,
	  .hw_value = CONF_HW_BIT_RATE_11MBPS,
	  .hw_value_short = CONF_HW_BIT_RATE_11MBPS,
	  .flags = IEEE80211_RATE_SHORT_PREAMBLE },
	{ .bitrate = 60,
	  .hw_value = CONF_HW_BIT_RATE_6MBPS,
	  .hw_value_short = CONF_HW_BIT_RATE_6MBPS, },
	{ .bitrate = 90,
	  .hw_value = CONF_HW_BIT_RATE_9MBPS,
	  .hw_value_short = CONF_HW_BIT_RATE_9MBPS, },
	{ .bitrate = 120,
	  .hw_value = CONF_HW_BIT_RATE_12MBPS,
	  .hw_value_short = CONF_HW_BIT_RATE_12MBPS, },
	{ .bitrate = 180,
	  .hw_value = CONF_HW_BIT_RATE_18MBPS,
	  .hw_value_short = CONF_HW_BIT_RATE_18MBPS, },
	{ .bitrate = 240,
	  .hw_value = CONF_HW_BIT_RATE_24MBPS,
	  .hw_value_short = CONF_HW_BIT_RATE_24MBPS, },
	{ .bitrate = 360,
	 .hw_value = CONF_HW_BIT_RATE_36MBPS,
	 .hw_value_short = CONF_HW_BIT_RATE_36MBPS, },
	{ .bitrate = 480,
	  .hw_value = CONF_HW_BIT_RATE_48MBPS,
	  .hw_value_short = CONF_HW_BIT_RATE_48MBPS, },
	{ .bitrate = 540,
	  .hw_value = CONF_HW_BIT_RATE_54MBPS,
	  .hw_value_short = CONF_HW_BIT_RATE_54MBPS, },
};

/* can't be const, mac80211 writes to this */
static struct ieee80211_channel wl1271_channels[] = {
	{ .hw_value = 1, .center_freq = 2412, .max_power = 25 },
	{ .hw_value = 2, .center_freq = 2417, .max_power = 25 },
	{ .hw_value = 3, .center_freq = 2422, .max_power = 25 },
	{ .hw_value = 4, .center_freq = 2427, .max_power = 25 },
	{ .hw_value = 5, .center_freq = 2432, .max_power = 25 },
	{ .hw_value = 6, .center_freq = 2437, .max_power = 25 },
	{ .hw_value = 7, .center_freq = 2442, .max_power = 25 },
	{ .hw_value = 8, .center_freq = 2447, .max_power = 25 },
	{ .hw_value = 9, .center_freq = 2452, .max_power = 25 },
	{ .hw_value = 10, .center_freq = 2457, .max_power = 25 },
	{ .hw_value = 11, .center_freq = 2462, .max_power = 25 },
	{ .hw_value = 12, .center_freq = 2467, .max_power = 25 },
	{ .hw_value = 13, .center_freq = 2472, .max_power = 25 },
};

/* mapping to indexes for wl1271_rates */
const static u8 wl1271_rate_to_idx_2ghz[] = {
	/* MCS rates are used only with 11n */
	CONF_HW_RXTX_RATE_UNSUPPORTED, /* CONF_HW_RXTX_RATE_MCS7 */
	CONF_HW_RXTX_RATE_UNSUPPORTED, /* CONF_HW_RXTX_RATE_MCS6 */
	CONF_HW_RXTX_RATE_UNSUPPORTED, /* CONF_HW_RXTX_RATE_MCS5 */
	CONF_HW_RXTX_RATE_UNSUPPORTED, /* CONF_HW_RXTX_RATE_MCS4 */
	CONF_HW_RXTX_RATE_UNSUPPORTED, /* CONF_HW_RXTX_RATE_MCS3 */
	CONF_HW_RXTX_RATE_UNSUPPORTED, /* CONF_HW_RXTX_RATE_MCS2 */
	CONF_HW_RXTX_RATE_UNSUPPORTED, /* CONF_HW_RXTX_RATE_MCS1 */
	CONF_HW_RXTX_RATE_UNSUPPORTED, /* CONF_HW_RXTX_RATE_MCS0 */

	11,                            /* CONF_HW_RXTX_RATE_54   */
	10,                            /* CONF_HW_RXTX_RATE_48   */
	9,                             /* CONF_HW_RXTX_RATE_36   */
	8,                             /* CONF_HW_RXTX_RATE_24   */

	/* TI-specific rate */
	CONF_HW_RXTX_RATE_UNSUPPORTED, /* CONF_HW_RXTX_RATE_22   */

	7,                             /* CONF_HW_RXTX_RATE_18   */
	6,                             /* CONF_HW_RXTX_RATE_12   */
	3,                             /* CONF_HW_RXTX_RATE_11   */
	5,                             /* CONF_HW_RXTX_RATE_9    */
	4,                             /* CONF_HW_RXTX_RATE_6    */
	2,                             /* CONF_HW_RXTX_RATE_5_5  */
	1,                             /* CONF_HW_RXTX_RATE_2    */
	0                              /* CONF_HW_RXTX_RATE_1    */
};

/* can't be const, mac80211 writes to this */
static struct ieee80211_supported_band wl1271_band_2ghz = {
	.channels = wl1271_channels,
	.n_channels = ARRAY_SIZE(wl1271_channels),
	.bitrates = wl1271_rates,
	.n_bitrates = ARRAY_SIZE(wl1271_rates),
};

/* 5 GHz data rates for WL1273 */
static struct ieee80211_rate wl1271_rates_5ghz[] = {
	{ .bitrate = 60,
	  .hw_value = CONF_HW_BIT_RATE_6MBPS,
	  .hw_value_short = CONF_HW_BIT_RATE_6MBPS, },
	{ .bitrate = 90,
	  .hw_value = CONF_HW_BIT_RATE_9MBPS,
	  .hw_value_short = CONF_HW_BIT_RATE_9MBPS, },
	{ .bitrate = 120,
	  .hw_value = CONF_HW_BIT_RATE_12MBPS,
	  .hw_value_short = CONF_HW_BIT_RATE_12MBPS, },
	{ .bitrate = 180,
	  .hw_value = CONF_HW_BIT_RATE_18MBPS,
	  .hw_value_short = CONF_HW_BIT_RATE_18MBPS, },
	{ .bitrate = 240,
	  .hw_value = CONF_HW_BIT_RATE_24MBPS,
	  .hw_value_short = CONF_HW_BIT_RATE_24MBPS, },
	{ .bitrate = 360,
	 .hw_value = CONF_HW_BIT_RATE_36MBPS,
	 .hw_value_short = CONF_HW_BIT_RATE_36MBPS, },
	{ .bitrate = 480,
	  .hw_value = CONF_HW_BIT_RATE_48MBPS,
	  .hw_value_short = CONF_HW_BIT_RATE_48MBPS, },
	{ .bitrate = 540,
	  .hw_value = CONF_HW_BIT_RATE_54MBPS,
	  .hw_value_short = CONF_HW_BIT_RATE_54MBPS, },
};

/* 5 GHz band channels for WL1273 */
static struct ieee80211_channel wl1271_channels_5ghz[] = {
	{ .hw_value = 183, .center_freq = 4915},
	{ .hw_value = 184, .center_freq = 4920},
	{ .hw_value = 185, .center_freq = 4925},
	{ .hw_value = 187, .center_freq = 4935},
	{ .hw_value = 188, .center_freq = 4940},
	{ .hw_value = 189, .center_freq = 4945},
	{ .hw_value = 192, .center_freq = 4960},
	{ .hw_value = 196, .center_freq = 4980},
	{ .hw_value = 7, .center_freq = 5035},
	{ .hw_value = 8, .center_freq = 5040},
	{ .hw_value = 9, .center_freq = 5045},
	{ .hw_value = 11, .center_freq = 5055},
	{ .hw_value = 12, .center_freq = 5060},
	{ .hw_value = 16, .center_freq = 5080},
	{ .hw_value = 34, .center_freq = 5170},
	{ .hw_value = 36, .center_freq = 5180},
	{ .hw_value = 38, .center_freq = 5190},
	{ .hw_value = 40, .center_freq = 5200},
	{ .hw_value = 42, .center_freq = 5210},
	{ .hw_value = 44, .center_freq = 5220},
	{ .hw_value = 46, .center_freq = 5230},
	{ .hw_value = 48, .center_freq = 5240},
	{ .hw_value = 52, .center_freq = 5260},
	{ .hw_value = 56, .center_freq = 5280},
	{ .hw_value = 60, .center_freq = 5300},
	{ .hw_value = 64, .center_freq = 5320},
	{ .hw_value = 100, .center_freq = 5500},
	{ .hw_value = 104, .center_freq = 5520},
	{ .hw_value = 108, .center_freq = 5540},
	{ .hw_value = 112, .center_freq = 5560},
	{ .hw_value = 116, .center_freq = 5580},
	{ .hw_value = 120, .center_freq = 5600},
	{ .hw_value = 124, .center_freq = 5620},
	{ .hw_value = 128, .center_freq = 5640},
	{ .hw_value = 132, .center_freq = 5660},
	{ .hw_value = 136, .center_freq = 5680},
	{ .hw_value = 140, .center_freq = 5700},
	{ .hw_value = 149, .center_freq = 5745},
	{ .hw_value = 153, .center_freq = 5765},
	{ .hw_value = 157, .center_freq = 5785},
	{ .hw_value = 161, .center_freq = 5805},
	{ .hw_value = 165, .center_freq = 5825},
};

/* mapping to indexes for wl1271_rates_5ghz */
const static u8 wl1271_rate_to_idx_5ghz[] = {
	/* MCS rates are used only with 11n */
	CONF_HW_RXTX_RATE_UNSUPPORTED, /* CONF_HW_RXTX_RATE_MCS7 */
	CONF_HW_RXTX_RATE_UNSUPPORTED, /* CONF_HW_RXTX_RATE_MCS6 */
	CONF_HW_RXTX_RATE_UNSUPPORTED, /* CONF_HW_RXTX_RATE_MCS5 */
	CONF_HW_RXTX_RATE_UNSUPPORTED, /* CONF_HW_RXTX_RATE_MCS4 */
	CONF_HW_RXTX_RATE_UNSUPPORTED, /* CONF_HW_RXTX_RATE_MCS3 */
	CONF_HW_RXTX_RATE_UNSUPPORTED, /* CONF_HW_RXTX_RATE_MCS2 */
	CONF_HW_RXTX_RATE_UNSUPPORTED, /* CONF_HW_RXTX_RATE_MCS1 */
	CONF_HW_RXTX_RATE_UNSUPPORTED, /* CONF_HW_RXTX_RATE_MCS0 */

	7,                             /* CONF_HW_RXTX_RATE_54   */
	6,                             /* CONF_HW_RXTX_RATE_48   */
	5,                             /* CONF_HW_RXTX_RATE_36   */
	4,                             /* CONF_HW_RXTX_RATE_24   */

	/* TI-specific rate */
	CONF_HW_RXTX_RATE_UNSUPPORTED, /* CONF_HW_RXTX_RATE_22   */

	3,                             /* CONF_HW_RXTX_RATE_18   */
	2,                             /* CONF_HW_RXTX_RATE_12   */
	CONF_HW_RXTX_RATE_UNSUPPORTED, /* CONF_HW_RXTX_RATE_11   */
	1,                             /* CONF_HW_RXTX_RATE_9    */
	0,                             /* CONF_HW_RXTX_RATE_6    */
	CONF_HW_RXTX_RATE_UNSUPPORTED, /* CONF_HW_RXTX_RATE_5_5  */
	CONF_HW_RXTX_RATE_UNSUPPORTED, /* CONF_HW_RXTX_RATE_2    */
	CONF_HW_RXTX_RATE_UNSUPPORTED  /* CONF_HW_RXTX_RATE_1    */
};

static struct ieee80211_supported_band wl1271_band_5ghz = {
	.channels = wl1271_channels_5ghz,
	.n_channels = ARRAY_SIZE(wl1271_channels_5ghz),
	.bitrates = wl1271_rates_5ghz,
	.n_bitrates = ARRAY_SIZE(wl1271_rates_5ghz),
};

const static u8 *wl1271_band_rate_to_idx[] = {
	[IEEE80211_BAND_2GHZ] = wl1271_rate_to_idx_2ghz,
	[IEEE80211_BAND_5GHZ] = wl1271_rate_to_idx_5ghz
};

static const struct ieee80211_ops wl1271_ops = {
	.start = wl1271_op_start,
	.stop = wl1271_op_stop,
	.add_interface = wl1271_op_add_interface,
	.remove_interface = wl1271_op_remove_interface,
	.config = wl1271_op_config,
	.prepare_multicast = wl1271_op_prepare_multicast,
	.configure_filter = wl1271_op_configure_filter,
	.tx = wl1271_op_tx,
	.set_key = wl1271_op_set_key,
	.hw_scan = wl1271_op_hw_scan,
	.bss_info_changed = wl1271_op_bss_info_changed,
	.set_rts_threshold = wl1271_op_set_rts_threshold,
	.conf_tx = wl1271_op_conf_tx,
	CFG80211_TESTMODE_CMD(wl1271_tm_cmd)
};

<<<<<<< HEAD
=======

u8 wl1271_rate_to_idx(struct wl1271 *wl, int rate)
{
	u8 idx;

	BUG_ON(wl->band >= sizeof(wl1271_band_rate_to_idx)/sizeof(u8 *));

	if (unlikely(rate >= CONF_HW_RXTX_RATE_MAX)) {
		wl1271_error("Illegal RX rate from HW: %d", rate);
		return 0;
	}

	idx = wl1271_band_rate_to_idx[wl->band][rate];
	if (unlikely(idx == CONF_HW_RXTX_RATE_UNSUPPORTED)) {
		wl1271_error("Unsupported RX rate from HW: %d", rate);
		return 0;
	}

	return idx;
}

>>>>>>> a5e944f1
static ssize_t wl1271_sysfs_show_bt_coex_state(struct device *dev,
					       struct device_attribute *attr,
					       char *buf)
{
	struct wl1271 *wl = dev_get_drvdata(dev);
	ssize_t len;

	/* FIXME: what's the maximum length of buf? page size?*/
	len = 500;

	mutex_lock(&wl->mutex);
	len = snprintf(buf, len, "%d\n\n0 - off\n1 - on\n",
		       wl->sg_enabled);
	mutex_unlock(&wl->mutex);

	return len;

}

static ssize_t wl1271_sysfs_store_bt_coex_state(struct device *dev,
						struct device_attribute *attr,
						const char *buf, size_t count)
{
	struct wl1271 *wl = dev_get_drvdata(dev);
	unsigned long res;
	int ret;

	ret = strict_strtoul(buf, 10, &res);

	if (ret < 0) {
		wl1271_warning("incorrect value written to bt_coex_mode");
		return count;
	}

	mutex_lock(&wl->mutex);

	res = !!res;

	if (res == wl->sg_enabled)
		goto out;

	wl->sg_enabled = res;

	if (wl->state == WL1271_STATE_OFF)
		goto out;

	ret = wl1271_ps_elp_wakeup(wl, false);
	if (ret < 0)
		goto out;

	wl1271_acx_sg_enable(wl, wl->sg_enabled);
	wl1271_ps_elp_sleep(wl);

 out:
	mutex_unlock(&wl->mutex);
	return count;
}

static DEVICE_ATTR(bt_coex_state, S_IRUGO | S_IWUSR,
		   wl1271_sysfs_show_bt_coex_state,
		   wl1271_sysfs_store_bt_coex_state);

int wl1271_register_hw(struct wl1271 *wl)
{
	int ret;

	if (wl->mac80211_registered)
		return 0;

	SET_IEEE80211_PERM_ADDR(wl->hw, wl->mac_addr);

	ret = ieee80211_register_hw(wl->hw);
	if (ret < 0) {
		wl1271_error("unable to register mac80211 hw: %d", ret);
		return ret;
	}

	wl->mac80211_registered = true;

	wl1271_notice("loaded");

	return 0;
}
EXPORT_SYMBOL_GPL(wl1271_register_hw);
<<<<<<< HEAD

void wl1271_unregister_hw(struct wl1271 *wl)
{
	ieee80211_unregister_hw(wl->hw);
	wl->mac80211_registered = false;

}
EXPORT_SYMBOL_GPL(wl1271_unregister_hw);

=======

void wl1271_unregister_hw(struct wl1271 *wl)
{
	ieee80211_unregister_hw(wl->hw);
	wl->mac80211_registered = false;

}
EXPORT_SYMBOL_GPL(wl1271_unregister_hw);

>>>>>>> a5e944f1
int wl1271_init_ieee80211(struct wl1271 *wl)
{
	/* The tx descriptor buffer and the TKIP space. */
	wl->hw->extra_tx_headroom = WL1271_TKIP_IV_SPACE +
		sizeof(struct wl1271_tx_hw_descr);

	/* unit us */
	/* FIXME: find a proper value */
	wl->hw->channel_change_time = 10000;
	wl->hw->max_listen_interval = wl->conf.conn.max_listen_interval;

	wl->hw->flags = IEEE80211_HW_SIGNAL_DBM |
		IEEE80211_HW_NOISE_DBM |
		IEEE80211_HW_BEACON_FILTER |
		IEEE80211_HW_SUPPORTS_PS |
		IEEE80211_HW_SUPPORTS_UAPSD |
<<<<<<< HEAD
		IEEE80211_HW_HAS_RATE_CONTROL;
=======
		IEEE80211_HW_HAS_RATE_CONTROL |
		IEEE80211_HW_CONNECTION_MONITOR |
		IEEE80211_HW_SUPPORTS_CQM_RSSI;
>>>>>>> a5e944f1

	wl->hw->wiphy->interface_modes = BIT(NL80211_IFTYPE_STATION) |
		BIT(NL80211_IFTYPE_ADHOC);
	wl->hw->wiphy->max_scan_ssids = 1;
	wl->hw->wiphy->bands[IEEE80211_BAND_2GHZ] = &wl1271_band_2ghz;

	if (wl1271_11a_enabled())
		wl->hw->wiphy->bands[IEEE80211_BAND_5GHZ] = &wl1271_band_5ghz;

	wl->hw->queues = 4;
<<<<<<< HEAD
=======
	wl->hw->max_rates = 1;
>>>>>>> a5e944f1

	SET_IEEE80211_DEV(wl->hw, wl1271_wl_to_dev(wl));

	return 0;
}
EXPORT_SYMBOL_GPL(wl1271_init_ieee80211);

#define WL1271_DEFAULT_CHANNEL 0

struct ieee80211_hw *wl1271_alloc_hw(void)
{
	struct ieee80211_hw *hw;
	struct platform_device *plat_dev = NULL;
	struct wl1271 *wl;
	int i, ret;
<<<<<<< HEAD
	static const u8 nokia_oui[3] = {0x00, 0x1f, 0xdf};
=======
>>>>>>> a5e944f1

	hw = ieee80211_alloc_hw(sizeof(*wl), &wl1271_ops);
	if (!hw) {
		wl1271_error("could not alloc ieee80211_hw");
		ret = -ENOMEM;
		goto err_hw_alloc;
<<<<<<< HEAD
	}

	plat_dev = kmalloc(sizeof(wl1271_device), GFP_KERNEL);
	if (!plat_dev) {
		wl1271_error("could not allocate platform_device");
		ret = -ENOMEM;
		goto err_plat_alloc;
	}

=======
	}

	plat_dev = kmalloc(sizeof(wl1271_device), GFP_KERNEL);
	if (!plat_dev) {
		wl1271_error("could not allocate platform_device");
		ret = -ENOMEM;
		goto err_plat_alloc;
	}

>>>>>>> a5e944f1
	memcpy(plat_dev, &wl1271_device, sizeof(wl1271_device));

	wl = hw->priv;
	memset(wl, 0, sizeof(*wl));

	INIT_LIST_HEAD(&wl->list);

	wl->hw = hw;
	wl->plat_dev = plat_dev;

	skb_queue_head_init(&wl->tx_queue);

	INIT_DELAYED_WORK(&wl->elp_work, wl1271_elp_work);
	wl->channel = WL1271_DEFAULT_CHANNEL;
	wl->beacon_int = WL1271_DEFAULT_BEACON_INT;
	wl->default_key = 0;
	wl->rx_counter = 0;
	wl->rx_config = WL1271_DEFAULT_RX_CONFIG;
	wl->rx_filter = WL1271_DEFAULT_RX_FILTER;
	wl->psm_entry_retry = 0;
	wl->power_level = WL1271_DEFAULT_POWER_LEVEL;
	wl->basic_rate_set = CONF_TX_RATE_MASK_BASIC;
	wl->basic_rate = CONF_TX_RATE_MASK_BASIC;
	wl->rate_set = CONF_TX_RATE_MASK_BASIC;
	wl->sta_rate_set = 0;
	wl->band = IEEE80211_BAND_2GHZ;
	wl->vif = NULL;
	wl->flags = 0;
	wl->sg_enabled = true;

	for (i = 0; i < ACX_TX_DESCRIPTORS; i++)
		wl->tx_frames[i] = NULL;

	spin_lock_init(&wl->wl_lock);

	wl->state = WL1271_STATE_OFF;
	mutex_init(&wl->mutex);

	/*
	 * FIXME: we should use a zero MAC address here, but for now we
	 * generate a random Nokia address.
	 */
	memcpy(wl->mac_addr, nokia_oui, 3);
	get_random_bytes(wl->mac_addr + 3, 3);

	/* Apply default driver configuration. */
	wl1271_conf_init(wl);

	wl1271_debugfs_init(wl);

	/* Register platform device */
	ret = platform_device_register(wl->plat_dev);
	if (ret) {
		wl1271_error("couldn't register platform device");
		goto err_hw;
	}
	dev_set_drvdata(&wl->plat_dev->dev, wl);

	/* Create sysfs file to control bt coex state */
	ret = device_create_file(&wl->plat_dev->dev, &dev_attr_bt_coex_state);
	if (ret < 0) {
		wl1271_error("failed to create sysfs file bt_coex_state");
		goto err_platform;
	}

	return hw;

err_platform:
	platform_device_unregister(wl->plat_dev);

err_hw:
	wl1271_debugfs_exit(wl);
	kfree(plat_dev);

err_plat_alloc:
	ieee80211_free_hw(hw);

err_hw_alloc:

	return ERR_PTR(ret);
}
EXPORT_SYMBOL_GPL(wl1271_alloc_hw);

int wl1271_free_hw(struct wl1271 *wl)
{
	platform_device_unregister(wl->plat_dev);
	kfree(wl->plat_dev);

	wl1271_debugfs_exit(wl);

<<<<<<< HEAD
	kfree(wl->target_mem_map);
=======
>>>>>>> a5e944f1
	vfree(wl->fw);
	wl->fw = NULL;
	kfree(wl->nvs);
	wl->nvs = NULL;

	kfree(wl->fw_status);
	kfree(wl->tx_res_if);

	ieee80211_free_hw(wl->hw);

	return 0;
}
EXPORT_SYMBOL_GPL(wl1271_free_hw);

MODULE_LICENSE("GPL");
MODULE_AUTHOR("Luciano Coelho <luciano.coelho@nokia.com>");
MODULE_AUTHOR("Juuso Oikarinen <juuso.oikarinen@nokia.com>");<|MERGE_RESOLUTION|>--- conflicted
+++ resolved
@@ -30,10 +30,7 @@
 #include <linux/vmalloc.h>
 #include <linux/inetdevice.h>
 #include <linux/platform_device.h>
-<<<<<<< HEAD
 #include <linux/slab.h>
-=======
->>>>>>> a5e944f1
 
 #include "wl1271.h"
 #include "wl12xx_80211.h"
@@ -944,17 +941,11 @@
 	switch (vif->type) {
 	case NL80211_IFTYPE_STATION:
 		wl->bss_type = BSS_TYPE_STA_BSS;
-<<<<<<< HEAD
-		break;
-	case NL80211_IFTYPE_ADHOC:
-		wl->bss_type = BSS_TYPE_IBSS;
-=======
 		wl->set_bss_type = BSS_TYPE_STA_BSS;
 		break;
 	case NL80211_IFTYPE_ADHOC:
 		wl->bss_type = BSS_TYPE_IBSS;
 		wl->set_bss_type = BSS_TYPE_STA_BSS;
->>>>>>> a5e944f1
 		break;
 	default:
 		ret = -EOPNOTSUPP;
@@ -1082,8 +1073,6 @@
 		wl->tx_blocks_freed[i] = 0;
 
 	wl1271_debugfs_reset(wl);
-<<<<<<< HEAD
-=======
 
 	kfree(wl->fw_status);
 	wl->fw_status = NULL;
@@ -1092,7 +1081,6 @@
 	kfree(wl->target_mem_map);
 	wl->target_mem_map = NULL;
 
->>>>>>> a5e944f1
 	mutex_unlock(&wl->mutex);
 }
 
@@ -1110,21 +1098,12 @@
 		wl1271_debug(DEBUG_FILTERS, " - FIF_PROMISC_IN_BSS");
 		wl->rx_config &= ~CFG_UNI_FILTER_EN;
 		wl->rx_config |= CFG_BSSID_FILTER_EN;
-<<<<<<< HEAD
 	}
 	if (filters & FIF_BCN_PRBRESP_PROMISC) {
 		wl1271_debug(DEBUG_FILTERS, " - FIF_BCN_PRBRESP_PROMISC");
 		wl->rx_config &= ~CFG_BSSID_FILTER_EN;
 		wl->rx_config &= ~CFG_SSID_FILTER_EN;
 	}
-=======
-	}
-	if (filters & FIF_BCN_PRBRESP_PROMISC) {
-		wl1271_debug(DEBUG_FILTERS, " - FIF_BCN_PRBRESP_PROMISC");
-		wl->rx_config &= ~CFG_BSSID_FILTER_EN;
-		wl->rx_config &= ~CFG_SSID_FILTER_EN;
-	}
->>>>>>> a5e944f1
 	if (filters & FIF_OTHER_BSS) {
 		wl1271_debug(DEBUG_FILTERS, " - FIF_OTHER_BSS");
 		wl->rx_config &= ~CFG_BSSID_FILTER_EN;
@@ -1152,14 +1131,7 @@
 	/* pass through frames from all BSS */
 	wl1271_configure_filters(wl, FIF_OTHER_BSS);
 
-<<<<<<< HEAD
-	/* the dummy join is performed always with STATION BSS type to allow
-	   also ad-hoc mode to listen to the surroundings without sending any
-	   beacons yet. */
-	ret = wl1271_cmd_join(wl, BSS_TYPE_STA_BSS);
-=======
 	ret = wl1271_cmd_join(wl, wl->set_bss_type);
->>>>>>> a5e944f1
 	if (ret < 0)
 		goto out;
 
@@ -1285,21 +1257,6 @@
 			clear_bit(WL1271_FLAG_IDLE, &wl->flags);
 	}
 
-<<<<<<< HEAD
-	/* if the channel changes while joined, join again */
-	if (channel != wl->channel &&
-	    test_bit(WL1271_FLAG_JOINED, &wl->flags)) {
-		wl->channel = channel;
-		/* FIXME: maybe use CMD_CHANNEL_SWITCH for this? */
-		ret = wl1271_cmd_join(wl, wl->bss_type);
-		if (ret < 0)
-			wl1271_warning("cmd join to update channel failed %d",
-				       ret);
-	} else
-		wl->channel = channel;
-
-=======
->>>>>>> a5e944f1
 	if (conf->flags & IEEE80211_CONF_PS &&
 	    !test_bit(WL1271_FLAG_PSM_REQUESTED, &wl->flags)) {
 		set_bit(WL1271_FLAG_PSM_REQUESTED, &wl->flags);
@@ -1352,12 +1309,9 @@
 				       struct netdev_hw_addr_list *mc_list)
 {
 	struct wl1271_filter_params *fp;
-<<<<<<< HEAD
 	struct netdev_hw_addr *ha;
-=======
 	struct wl1271 *wl = hw->priv;
 	int i;
->>>>>>> a5e944f1
 
 	if (unlikely(wl->state == WL1271_STATE_OFF))
 		return 0;
@@ -1873,11 +1827,7 @@
 	}
 
 	if (do_join) {
-<<<<<<< HEAD
-		ret = wl1271_cmd_join(wl, wl->bss_type);
-=======
 		ret = wl1271_cmd_join(wl, wl->set_bss_type);
->>>>>>> a5e944f1
 		if (ret < 0) {
 			wl1271_warning("cmd join failed %d", ret);
 			goto out_sleep;
@@ -2190,8 +2140,6 @@
 	CFG80211_TESTMODE_CMD(wl1271_tm_cmd)
 };
 
-<<<<<<< HEAD
-=======
 
 u8 wl1271_rate_to_idx(struct wl1271 *wl, int rate)
 {
@@ -2213,7 +2161,6 @@
 	return idx;
 }
 
->>>>>>> a5e944f1
 static ssize_t wl1271_sysfs_show_bt_coex_state(struct device *dev,
 					       struct device_attribute *attr,
 					       char *buf)
@@ -2298,7 +2245,6 @@
 	return 0;
 }
 EXPORT_SYMBOL_GPL(wl1271_register_hw);
-<<<<<<< HEAD
 
 void wl1271_unregister_hw(struct wl1271 *wl)
 {
@@ -2308,17 +2254,6 @@
 }
 EXPORT_SYMBOL_GPL(wl1271_unregister_hw);
 
-=======
-
-void wl1271_unregister_hw(struct wl1271 *wl)
-{
-	ieee80211_unregister_hw(wl->hw);
-	wl->mac80211_registered = false;
-
-}
-EXPORT_SYMBOL_GPL(wl1271_unregister_hw);
-
->>>>>>> a5e944f1
 int wl1271_init_ieee80211(struct wl1271 *wl)
 {
 	/* The tx descriptor buffer and the TKIP space. */
@@ -2335,13 +2270,9 @@
 		IEEE80211_HW_BEACON_FILTER |
 		IEEE80211_HW_SUPPORTS_PS |
 		IEEE80211_HW_SUPPORTS_UAPSD |
-<<<<<<< HEAD
-		IEEE80211_HW_HAS_RATE_CONTROL;
-=======
 		IEEE80211_HW_HAS_RATE_CONTROL |
 		IEEE80211_HW_CONNECTION_MONITOR |
 		IEEE80211_HW_SUPPORTS_CQM_RSSI;
->>>>>>> a5e944f1
 
 	wl->hw->wiphy->interface_modes = BIT(NL80211_IFTYPE_STATION) |
 		BIT(NL80211_IFTYPE_ADHOC);
@@ -2352,10 +2283,7 @@
 		wl->hw->wiphy->bands[IEEE80211_BAND_5GHZ] = &wl1271_band_5ghz;
 
 	wl->hw->queues = 4;
-<<<<<<< HEAD
-=======
 	wl->hw->max_rates = 1;
->>>>>>> a5e944f1
 
 	SET_IEEE80211_DEV(wl->hw, wl1271_wl_to_dev(wl));
 
@@ -2371,17 +2299,12 @@
 	struct platform_device *plat_dev = NULL;
 	struct wl1271 *wl;
 	int i, ret;
-<<<<<<< HEAD
-	static const u8 nokia_oui[3] = {0x00, 0x1f, 0xdf};
-=======
->>>>>>> a5e944f1
 
 	hw = ieee80211_alloc_hw(sizeof(*wl), &wl1271_ops);
 	if (!hw) {
 		wl1271_error("could not alloc ieee80211_hw");
 		ret = -ENOMEM;
 		goto err_hw_alloc;
-<<<<<<< HEAD
 	}
 
 	plat_dev = kmalloc(sizeof(wl1271_device), GFP_KERNEL);
@@ -2391,17 +2314,6 @@
 		goto err_plat_alloc;
 	}
 
-=======
-	}
-
-	plat_dev = kmalloc(sizeof(wl1271_device), GFP_KERNEL);
-	if (!plat_dev) {
-		wl1271_error("could not allocate platform_device");
-		ret = -ENOMEM;
-		goto err_plat_alloc;
-	}
-
->>>>>>> a5e944f1
 	memcpy(plat_dev, &wl1271_device, sizeof(wl1271_device));
 
 	wl = hw->priv;
@@ -2440,13 +2352,6 @@
 	wl->state = WL1271_STATE_OFF;
 	mutex_init(&wl->mutex);
 
-	/*
-	 * FIXME: we should use a zero MAC address here, but for now we
-	 * generate a random Nokia address.
-	 */
-	memcpy(wl->mac_addr, nokia_oui, 3);
-	get_random_bytes(wl->mac_addr + 3, 3);
-
 	/* Apply default driver configuration. */
 	wl1271_conf_init(wl);
 
@@ -2492,10 +2397,6 @@
 
 	wl1271_debugfs_exit(wl);
 
-<<<<<<< HEAD
-	kfree(wl->target_mem_map);
-=======
->>>>>>> a5e944f1
 	vfree(wl->fw);
 	wl->fw = NULL;
 	kfree(wl->nvs);
