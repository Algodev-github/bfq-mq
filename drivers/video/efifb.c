/*
 * Framebuffer driver for EFI/UEFI based system
 *
 * (c) 2006 Edgar Hucek <gimli@dark-green.com>
 * Original efi driver written by Gerd Knorr <kraxel@goldbach.in-berlin.de>
 *
 */

#include <linux/module.h>
#include <linux/kernel.h>
#include <linux/errno.h>
#include <linux/fb.h>
#include <linux/platform_device.h>
#include <linux/screen_info.h>
#include <linux/dmi.h>
#include <linux/pci.h>
#include <video/vga.h>
#include <asm/sysfb.h>

static bool request_mem_succeeded = false;

static struct pci_dev *default_vga;

static struct fb_var_screeninfo efifb_defined = {
	.activate		= FB_ACTIVATE_NOW,
	.height			= -1,
	.width			= -1,
	.right_margin		= 32,
	.upper_margin		= 16,
	.lower_margin		= 4,
	.vsync_len		= 4,
	.vmode			= FB_VMODE_NONINTERLACED,
};

static struct fb_fix_screeninfo efifb_fix = {
	.id			= "EFI VGA",
	.type			= FB_TYPE_PACKED_PIXELS,
	.accel			= FB_ACCEL_NONE,
	.visual			= FB_VISUAL_TRUECOLOR,
};

static int efifb_setcolreg(unsigned regno, unsigned red, unsigned green,
			   unsigned blue, unsigned transp,
			   struct fb_info *info)
{
	/*
	 *  Set a single color register. The values supplied are
	 *  already rounded down to the hardware's capabilities
	 *  (according to the entries in the `var' structure). Return
	 *  != 0 for invalid regno.
	 */

	if (regno >= info->cmap.len)
		return 1;

	if (regno < 16) {
		red   >>= 8;
		green >>= 8;
		blue  >>= 8;
		((u32 *)(info->pseudo_palette))[regno] =
			(red   << info->var.red.offset)   |
			(green << info->var.green.offset) |
			(blue  << info->var.blue.offset);
	}
	return 0;
}

static void efifb_destroy(struct fb_info *info)
{
	if (info->screen_base)
		iounmap(info->screen_base);
	if (request_mem_succeeded)
		release_mem_region(info->apertures->ranges[0].base,
				   info->apertures->ranges[0].size);
	fb_dealloc_cmap(&info->cmap);
	framebuffer_release(info);
}

static struct fb_ops efifb_ops = {
	.owner		= THIS_MODULE,
	.fb_destroy	= efifb_destroy,
	.fb_setcolreg	= efifb_setcolreg,
	.fb_fillrect	= cfb_fillrect,
	.fb_copyarea	= cfb_copyarea,
	.fb_imageblit	= cfb_imageblit,
};

struct pci_dev *vga_default_device(void)
{
	return default_vga;
}

EXPORT_SYMBOL_GPL(vga_default_device);

void vga_set_default_device(struct pci_dev *pdev)
{
	default_vga = pdev;
}

static int efifb_setup(char *options)
{
	char *this_opt;
	int i;
	struct pci_dev *dev = NULL;

	if (options && *options) {
		while ((this_opt = strsep(&options, ",")) != NULL) {
			if (!*this_opt) continue;

			for (i = 0; i < M_UNKNOWN; i++) {
<<<<<<< HEAD
				if (!strcmp(this_opt, efifb_dmi_list[i].optname) &&
				    efifb_dmi_list[i].base != 0) {
=======
				if (efifb_dmi_list[i].base != 0 &&
				    !strcmp(this_opt, efifb_dmi_list[i].optname)) {
>>>>>>> d8ec26d7
					screen_info.lfb_base = efifb_dmi_list[i].base;
					screen_info.lfb_linelength = efifb_dmi_list[i].stride;
					screen_info.lfb_width = efifb_dmi_list[i].width;
					screen_info.lfb_height = efifb_dmi_list[i].height;
				}
			}
			if (!strncmp(this_opt, "base:", 5))
				screen_info.lfb_base = simple_strtoul(this_opt+5, NULL, 0);
			else if (!strncmp(this_opt, "stride:", 7))
				screen_info.lfb_linelength = simple_strtoul(this_opt+7, NULL, 0) * 4;
			else if (!strncmp(this_opt, "height:", 7))
				screen_info.lfb_height = simple_strtoul(this_opt+7, NULL, 0);
			else if (!strncmp(this_opt, "width:", 6))
				screen_info.lfb_width = simple_strtoul(this_opt+6, NULL, 0);
		}
	}

	for_each_pci_dev(dev) {
		int i;

		if ((dev->class >> 8) != PCI_CLASS_DISPLAY_VGA)
			continue;

		for (i=0; i < DEVICE_COUNT_RESOURCE; i++) {
			resource_size_t start, end;

			if (!(pci_resource_flags(dev, i) & IORESOURCE_MEM))
				continue;

			start = pci_resource_start(dev, i);
			end  = pci_resource_end(dev, i);

			if (!start || !end)
				continue;

			if (screen_info.lfb_base >= start &&
			    (screen_info.lfb_base + screen_info.lfb_size) < end)
				default_vga = dev;
		}
	}

	return 0;
}

static int efifb_probe(struct platform_device *dev)
{
	struct fb_info *info;
	int err;
	unsigned int size_vmode;
	unsigned int size_remap;
	unsigned int size_total;
	char *option = NULL;

	if (screen_info.orig_video_isVGA != VIDEO_TYPE_EFI)
		return -ENODEV;

	if (fb_get_options("efifb", &option))
		return -ENODEV;
	efifb_setup(option);

	/* We don't get linelength from UGA Draw Protocol, only from
	 * EFI Graphics Protocol.  So if it's not in DMI, and it's not
	 * passed in from the user, we really can't use the framebuffer.
	 */
	if (!screen_info.lfb_linelength)
		return -ENODEV;

	if (!screen_info.lfb_depth)
		screen_info.lfb_depth = 32;
	if (!screen_info.pages)
		screen_info.pages = 1;
	if (!screen_info.lfb_base) {
		printk(KERN_DEBUG "efifb: invalid framebuffer address\n");
		return -ENODEV;
	}
	printk(KERN_INFO "efifb: probing for efifb\n");

	/* just assume they're all unset if any are */
	if (!screen_info.blue_size) {
		screen_info.blue_size = 8;
		screen_info.blue_pos = 0;
		screen_info.green_size = 8;
		screen_info.green_pos = 8;
		screen_info.red_size = 8;
		screen_info.red_pos = 16;
		screen_info.rsvd_size = 8;
		screen_info.rsvd_pos = 24;
	}

	efifb_fix.smem_start = screen_info.lfb_base;
	efifb_defined.bits_per_pixel = screen_info.lfb_depth;
	efifb_defined.xres = screen_info.lfb_width;
	efifb_defined.yres = screen_info.lfb_height;
	efifb_fix.line_length = screen_info.lfb_linelength;

	/*   size_vmode -- that is the amount of memory needed for the
	 *                 used video mode, i.e. the minimum amount of
	 *                 memory we need. */
	size_vmode = efifb_defined.yres * efifb_fix.line_length;

	/*   size_total -- all video memory we have. Used for
	 *                 entries, ressource allocation and bounds
	 *                 checking. */
	size_total = screen_info.lfb_size;
	if (size_total < size_vmode)
		size_total = size_vmode;

	/*   size_remap -- the amount of video memory we are going to
	 *                 use for efifb.  With modern cards it is no
	 *                 option to simply use size_total as that
	 *                 wastes plenty of kernel address space. */
	size_remap  = size_vmode * 2;
	if (size_remap > size_total)
		size_remap = size_total;
	if (size_remap % PAGE_SIZE)
		size_remap += PAGE_SIZE - (size_remap % PAGE_SIZE);
	efifb_fix.smem_len = size_remap;

	if (request_mem_region(efifb_fix.smem_start, size_remap, "efifb")) {
		request_mem_succeeded = true;
	} else {
		/* We cannot make this fatal. Sometimes this comes from magic
		   spaces our resource handlers simply don't know about */
		printk(KERN_WARNING
		       "efifb: cannot reserve video memory at 0x%lx\n",
			efifb_fix.smem_start);
	}

	info = framebuffer_alloc(sizeof(u32) * 16, &dev->dev);
	if (!info) {
		printk(KERN_ERR "efifb: cannot allocate framebuffer\n");
		err = -ENOMEM;
		goto err_release_mem;
	}
	info->pseudo_palette = info->par;
	info->par = NULL;

	info->apertures = alloc_apertures(1);
	if (!info->apertures) {
		err = -ENOMEM;
		goto err_release_fb;
	}
	info->apertures->ranges[0].base = efifb_fix.smem_start;
	info->apertures->ranges[0].size = size_remap;

	info->screen_base = ioremap_wc(efifb_fix.smem_start, efifb_fix.smem_len);
	if (!info->screen_base) {
		printk(KERN_ERR "efifb: abort, cannot ioremap video memory "
				"0x%x @ 0x%lx\n",
			efifb_fix.smem_len, efifb_fix.smem_start);
		err = -EIO;
		goto err_release_fb;
	}

	printk(KERN_INFO "efifb: framebuffer at 0x%lx, mapped to 0x%p, "
	       "using %dk, total %dk\n",
	       efifb_fix.smem_start, info->screen_base,
	       size_remap/1024, size_total/1024);
	printk(KERN_INFO "efifb: mode is %dx%dx%d, linelength=%d, pages=%d\n",
	       efifb_defined.xres, efifb_defined.yres,
	       efifb_defined.bits_per_pixel, efifb_fix.line_length,
	       screen_info.pages);

	efifb_defined.xres_virtual = efifb_defined.xres;
	efifb_defined.yres_virtual = efifb_fix.smem_len /
					efifb_fix.line_length;
	printk(KERN_INFO "efifb: scrolling: redraw\n");
	efifb_defined.yres_virtual = efifb_defined.yres;

	/* some dummy values for timing to make fbset happy */
	efifb_defined.pixclock     = 10000000 / efifb_defined.xres *
					1000 / efifb_defined.yres;
	efifb_defined.left_margin  = (efifb_defined.xres / 8) & 0xf8;
	efifb_defined.hsync_len    = (efifb_defined.xres / 8) & 0xf8;

	efifb_defined.red.offset    = screen_info.red_pos;
	efifb_defined.red.length    = screen_info.red_size;
	efifb_defined.green.offset  = screen_info.green_pos;
	efifb_defined.green.length  = screen_info.green_size;
	efifb_defined.blue.offset   = screen_info.blue_pos;
	efifb_defined.blue.length   = screen_info.blue_size;
	efifb_defined.transp.offset = screen_info.rsvd_pos;
	efifb_defined.transp.length = screen_info.rsvd_size;

	printk(KERN_INFO "efifb: %s: "
	       "size=%d:%d:%d:%d, shift=%d:%d:%d:%d\n",
	       "Truecolor",
	       screen_info.rsvd_size,
	       screen_info.red_size,
	       screen_info.green_size,
	       screen_info.blue_size,
	       screen_info.rsvd_pos,
	       screen_info.red_pos,
	       screen_info.green_pos,
	       screen_info.blue_pos);

	efifb_fix.ypanstep  = 0;
	efifb_fix.ywrapstep = 0;

	info->fbops = &efifb_ops;
	info->var = efifb_defined;
	info->fix = efifb_fix;
	info->flags = FBINFO_FLAG_DEFAULT | FBINFO_MISC_FIRMWARE;

	if ((err = fb_alloc_cmap(&info->cmap, 256, 0)) < 0) {
		printk(KERN_ERR "efifb: cannot allocate colormap\n");
		goto err_unmap;
	}
	if ((err = register_framebuffer(info)) < 0) {
		printk(KERN_ERR "efifb: cannot register framebuffer\n");
		goto err_fb_dealoc;
	}
	fb_info(info, "%s frame buffer device\n", info->fix.id);
	return 0;

err_fb_dealoc:
	fb_dealloc_cmap(&info->cmap);
err_unmap:
	iounmap(info->screen_base);
err_release_fb:
	framebuffer_release(info);
err_release_mem:
	if (request_mem_succeeded)
		release_mem_region(efifb_fix.smem_start, size_total);
	return err;
}

static struct platform_driver efifb_driver = {
	.driver = {
		.name = "efi-framebuffer",
		.owner = THIS_MODULE,
	},
	.probe = efifb_probe,
};

module_platform_driver(efifb_driver);
MODULE_LICENSE("GPL");<|MERGE_RESOLUTION|>--- conflicted
+++ resolved
@@ -108,13 +108,8 @@
 			if (!*this_opt) continue;
 
 			for (i = 0; i < M_UNKNOWN; i++) {
-<<<<<<< HEAD
-				if (!strcmp(this_opt, efifb_dmi_list[i].optname) &&
-				    efifb_dmi_list[i].base != 0) {
-=======
 				if (efifb_dmi_list[i].base != 0 &&
 				    !strcmp(this_opt, efifb_dmi_list[i].optname)) {
->>>>>>> d8ec26d7
 					screen_info.lfb_base = efifb_dmi_list[i].base;
 					screen_info.lfb_linelength = efifb_dmi_list[i].stride;
 					screen_info.lfb_width = efifb_dmi_list[i].width;
