//#define DEBUG
#include <linux/spinlock.h>
#include <linux/slab.h>
#include <linux/blkdev.h>
#include <linux/hdreg.h>
#include <linux/module.h>
#include <linux/mutex.h>
#include <linux/virtio.h>
#include <linux/virtio_blk.h>
#include <linux/scatterlist.h>
#include <linux/string_helpers.h>
#include <scsi/scsi_cmnd.h>
#include <linux/idr.h>
#include <linux/blk-mq.h>
#include <linux/numa.h>

#define PART_BITS 4

static int major;
static DEFINE_IDA(vd_index_ida);

static struct workqueue_struct *virtblk_wq;

struct virtio_blk
{
	struct virtio_device *vdev;
	struct virtqueue *vq;
	spinlock_t vq_lock;

	/* The disk structure for the kernel. */
	struct gendisk *disk;

	/* Block layer tags. */
	struct blk_mq_tag_set tag_set;

	/* Process context for config space updates */
	struct work_struct config_work;

	/* Lock for config space updates */
	struct mutex config_lock;

	/* enable config space updates */
	bool config_enable;

	/* What host tells us, plus 2 for header & tailer. */
	unsigned int sg_elems;

	/* Ida index - used to track minor number allocations. */
	int index;
};

struct virtblk_req
{
	struct request *req;
	struct virtio_blk_outhdr out_hdr;
	struct virtio_scsi_inhdr in_hdr;
	u8 status;
	struct scatterlist sg[];
};

static inline int virtblk_result(struct virtblk_req *vbr)
{
	switch (vbr->status) {
	case VIRTIO_BLK_S_OK:
		return 0;
	case VIRTIO_BLK_S_UNSUPP:
		return -ENOTTY;
	default:
		return -EIO;
	}
}

static int __virtblk_add_req(struct virtqueue *vq,
			     struct virtblk_req *vbr,
			     struct scatterlist *data_sg,
			     bool have_data)
{
	struct scatterlist hdr, status, cmd, sense, inhdr, *sgs[6];
	unsigned int num_out = 0, num_in = 0;
	int type = vbr->out_hdr.type & ~VIRTIO_BLK_T_OUT;

	sg_init_one(&hdr, &vbr->out_hdr, sizeof(vbr->out_hdr));
	sgs[num_out++] = &hdr;

	/*
	 * If this is a packet command we need a couple of additional headers.
	 * Behind the normal outhdr we put a segment with the scsi command
	 * block, and before the normal inhdr we put the sense data and the
	 * inhdr with additional status information.
	 */
	if (type == VIRTIO_BLK_T_SCSI_CMD) {
		sg_init_one(&cmd, vbr->req->cmd, vbr->req->cmd_len);
		sgs[num_out++] = &cmd;
	}

	if (have_data) {
		if (vbr->out_hdr.type & VIRTIO_BLK_T_OUT)
			sgs[num_out++] = data_sg;
		else
			sgs[num_out + num_in++] = data_sg;
	}

	if (type == VIRTIO_BLK_T_SCSI_CMD) {
		sg_init_one(&sense, vbr->req->sense, SCSI_SENSE_BUFFERSIZE);
		sgs[num_out + num_in++] = &sense;
		sg_init_one(&inhdr, &vbr->in_hdr, sizeof(vbr->in_hdr));
		sgs[num_out + num_in++] = &inhdr;
	}

	sg_init_one(&status, &vbr->status, sizeof(vbr->status));
	sgs[num_out + num_in++] = &status;

	return virtqueue_add_sgs(vq, sgs, num_out, num_in, vbr, GFP_ATOMIC);
}

static inline void virtblk_request_done(struct request *req)
{
	struct virtblk_req *vbr = blk_mq_rq_to_pdu(req);
	int error = virtblk_result(vbr);

	if (req->cmd_type == REQ_TYPE_BLOCK_PC) {
		req->resid_len = vbr->in_hdr.residual;
		req->sense_len = vbr->in_hdr.sense_len;
		req->errors = vbr->in_hdr.errors;
	} else if (req->cmd_type == REQ_TYPE_SPECIAL) {
		req->errors = (error != 0);
	}

	blk_mq_end_io(req, error);
}

static void virtblk_done(struct virtqueue *vq)
{
	struct virtio_blk *vblk = vq->vdev->priv;
	bool req_done = false;
	struct virtblk_req *vbr;
	unsigned long flags;
	unsigned int len;

	spin_lock_irqsave(&vblk->vq_lock, flags);
	do {
		virtqueue_disable_cb(vq);
		while ((vbr = virtqueue_get_buf(vblk->vq, &len)) != NULL) {
			blk_mq_complete_request(vbr->req);
			req_done = true;
		}
		if (unlikely(virtqueue_is_broken(vq)))
			break;
	} while (!virtqueue_enable_cb(vq));

	/* In case queue is stopped waiting for more buffers. */
	if (req_done)
<<<<<<< HEAD
		blk_mq_start_stopped_hw_queues(vblk->disk->queue);
	spin_unlock_irqrestore(&vblk->vq_lock, flags);
=======
		blk_mq_start_stopped_hw_queues(vblk->disk->queue, true);
>>>>>>> ed851860
}

static int virtio_queue_rq(struct blk_mq_hw_ctx *hctx, struct request *req)
{
	struct virtio_blk *vblk = hctx->queue->queuedata;
	struct virtblk_req *vbr = blk_mq_rq_to_pdu(req);
	unsigned long flags;
	unsigned int num;
	const bool last = (req->cmd_flags & REQ_END) != 0;
	int err;

	BUG_ON(req->nr_phys_segments + 2 > vblk->sg_elems);

	vbr->req = req;
	if (req->cmd_flags & REQ_FLUSH) {
		vbr->out_hdr.type = VIRTIO_BLK_T_FLUSH;
		vbr->out_hdr.sector = 0;
		vbr->out_hdr.ioprio = req_get_ioprio(vbr->req);
	} else {
		switch (req->cmd_type) {
		case REQ_TYPE_FS:
			vbr->out_hdr.type = 0;
			vbr->out_hdr.sector = blk_rq_pos(vbr->req);
			vbr->out_hdr.ioprio = req_get_ioprio(vbr->req);
			break;
		case REQ_TYPE_BLOCK_PC:
			vbr->out_hdr.type = VIRTIO_BLK_T_SCSI_CMD;
			vbr->out_hdr.sector = 0;
			vbr->out_hdr.ioprio = req_get_ioprio(vbr->req);
			break;
		case REQ_TYPE_SPECIAL:
			vbr->out_hdr.type = VIRTIO_BLK_T_GET_ID;
			vbr->out_hdr.sector = 0;
			vbr->out_hdr.ioprio = req_get_ioprio(vbr->req);
			break;
		default:
			/* We don't put anything else in the queue. */
			BUG();
		}
	}

	num = blk_rq_map_sg(hctx->queue, vbr->req, vbr->sg);
	if (num) {
		if (rq_data_dir(vbr->req) == WRITE)
			vbr->out_hdr.type |= VIRTIO_BLK_T_OUT;
		else
			vbr->out_hdr.type |= VIRTIO_BLK_T_IN;
	}

	spin_lock_irqsave(&vblk->vq_lock, flags);
	err = __virtblk_add_req(vblk->vq, vbr, vbr->sg, num);
	if (err) {
		virtqueue_kick(vblk->vq);
		blk_mq_stop_hw_queue(hctx);
		spin_unlock_irqrestore(&vblk->vq_lock, flags);
		/* Out of mem doesn't actually happen, since we fall back
		 * to direct descriptors */
		if (err == -ENOMEM || err == -ENOSPC)
			return BLK_MQ_RQ_QUEUE_BUSY;
		return BLK_MQ_RQ_QUEUE_ERROR;
	}

	if (last)
		virtqueue_kick(vblk->vq);

	spin_unlock_irqrestore(&vblk->vq_lock, flags);
	return BLK_MQ_RQ_QUEUE_OK;
}

/* return id (s/n) string for *disk to *id_str
 */
static int virtblk_get_id(struct gendisk *disk, char *id_str)
{
	struct virtio_blk *vblk = disk->private_data;
	struct request *req;
	struct bio *bio;
	int err;

	bio = bio_map_kern(vblk->disk->queue, id_str, VIRTIO_BLK_ID_BYTES,
			   GFP_KERNEL);
	if (IS_ERR(bio))
		return PTR_ERR(bio);

	req = blk_make_request(vblk->disk->queue, bio, GFP_KERNEL);
	if (IS_ERR(req)) {
		bio_put(bio);
		return PTR_ERR(req);
	}

	req->cmd_type = REQ_TYPE_SPECIAL;
	err = blk_execute_rq(vblk->disk->queue, vblk->disk, req, false);
	blk_put_request(req);

	return err;
}

static int virtblk_ioctl(struct block_device *bdev, fmode_t mode,
			     unsigned int cmd, unsigned long data)
{
	struct gendisk *disk = bdev->bd_disk;
	struct virtio_blk *vblk = disk->private_data;

	/*
	 * Only allow the generic SCSI ioctls if the host can support it.
	 */
	if (!virtio_has_feature(vblk->vdev, VIRTIO_BLK_F_SCSI))
		return -ENOTTY;

	return scsi_cmd_blk_ioctl(bdev, mode, cmd,
				  (void __user *)data);
}

/* We provide getgeo only to please some old bootloader/partitioning tools */
static int virtblk_getgeo(struct block_device *bd, struct hd_geometry *geo)
{
	struct virtio_blk *vblk = bd->bd_disk->private_data;

	/* see if the host passed in geometry config */
	if (virtio_has_feature(vblk->vdev, VIRTIO_BLK_F_GEOMETRY)) {
		virtio_cread(vblk->vdev, struct virtio_blk_config,
			     geometry.cylinders, &geo->cylinders);
		virtio_cread(vblk->vdev, struct virtio_blk_config,
			     geometry.heads, &geo->heads);
		virtio_cread(vblk->vdev, struct virtio_blk_config,
			     geometry.sectors, &geo->sectors);
	} else {
		/* some standard values, similar to sd */
		geo->heads = 1 << 6;
		geo->sectors = 1 << 5;
		geo->cylinders = get_capacity(bd->bd_disk) >> 11;
	}
	return 0;
}

static const struct block_device_operations virtblk_fops = {
	.ioctl  = virtblk_ioctl,
	.owner  = THIS_MODULE,
	.getgeo = virtblk_getgeo,
};

static int index_to_minor(int index)
{
	return index << PART_BITS;
}

static int minor_to_index(int minor)
{
	return minor >> PART_BITS;
}

static ssize_t virtblk_serial_show(struct device *dev,
				struct device_attribute *attr, char *buf)
{
	struct gendisk *disk = dev_to_disk(dev);
	int err;

	/* sysfs gives us a PAGE_SIZE buffer */
	BUILD_BUG_ON(PAGE_SIZE < VIRTIO_BLK_ID_BYTES);

	buf[VIRTIO_BLK_ID_BYTES] = '\0';
	err = virtblk_get_id(disk, buf);
	if (!err)
		return strlen(buf);

	if (err == -EIO) /* Unsupported? Make it empty. */
		return 0;

	return err;
}
DEVICE_ATTR(serial, S_IRUGO, virtblk_serial_show, NULL);

static void virtblk_config_changed_work(struct work_struct *work)
{
	struct virtio_blk *vblk =
		container_of(work, struct virtio_blk, config_work);
	struct virtio_device *vdev = vblk->vdev;
	struct request_queue *q = vblk->disk->queue;
	char cap_str_2[10], cap_str_10[10];
	char *envp[] = { "RESIZE=1", NULL };
	u64 capacity, size;

	mutex_lock(&vblk->config_lock);
	if (!vblk->config_enable)
		goto done;

	/* Host must always specify the capacity. */
	virtio_cread(vdev, struct virtio_blk_config, capacity, &capacity);

	/* If capacity is too big, truncate with warning. */
	if ((sector_t)capacity != capacity) {
		dev_warn(&vdev->dev, "Capacity %llu too large: truncating\n",
			 (unsigned long long)capacity);
		capacity = (sector_t)-1;
	}

	size = capacity * queue_logical_block_size(q);
	string_get_size(size, STRING_UNITS_2, cap_str_2, sizeof(cap_str_2));
	string_get_size(size, STRING_UNITS_10, cap_str_10, sizeof(cap_str_10));

	dev_notice(&vdev->dev,
		  "new size: %llu %d-byte logical blocks (%s/%s)\n",
		  (unsigned long long)capacity,
		  queue_logical_block_size(q),
		  cap_str_10, cap_str_2);

	set_capacity(vblk->disk, capacity);
	revalidate_disk(vblk->disk);
	kobject_uevent_env(&disk_to_dev(vblk->disk)->kobj, KOBJ_CHANGE, envp);
done:
	mutex_unlock(&vblk->config_lock);
}

static void virtblk_config_changed(struct virtio_device *vdev)
{
	struct virtio_blk *vblk = vdev->priv;

	queue_work(virtblk_wq, &vblk->config_work);
}

static int init_vq(struct virtio_blk *vblk)
{
	int err = 0;

	/* We expect one virtqueue, for output. */
	vblk->vq = virtio_find_single_vq(vblk->vdev, virtblk_done, "requests");
	if (IS_ERR(vblk->vq))
		err = PTR_ERR(vblk->vq);

	return err;
}

/*
 * Legacy naming scheme used for virtio devices.  We are stuck with it for
 * virtio blk but don't ever use it for any new driver.
 */
static int virtblk_name_format(char *prefix, int index, char *buf, int buflen)
{
	const int base = 'z' - 'a' + 1;
	char *begin = buf + strlen(prefix);
	char *end = buf + buflen;
	char *p;
	int unit;

	p = end - 1;
	*p = '\0';
	unit = base;
	do {
		if (p == begin)
			return -EINVAL;
		*--p = 'a' + (index % unit);
		index = (index / unit) - 1;
	} while (index >= 0);

	memmove(begin, p, end - p);
	memcpy(buf, prefix, strlen(prefix));

	return 0;
}

static int virtblk_get_cache_mode(struct virtio_device *vdev)
{
	u8 writeback;
	int err;

	err = virtio_cread_feature(vdev, VIRTIO_BLK_F_CONFIG_WCE,
				   struct virtio_blk_config, wce,
				   &writeback);
	if (err)
		writeback = virtio_has_feature(vdev, VIRTIO_BLK_F_WCE);

	return writeback;
}

static void virtblk_update_cache_mode(struct virtio_device *vdev)
{
	u8 writeback = virtblk_get_cache_mode(vdev);
	struct virtio_blk *vblk = vdev->priv;

	if (writeback)
		blk_queue_flush(vblk->disk->queue, REQ_FLUSH);
	else
		blk_queue_flush(vblk->disk->queue, 0);

	revalidate_disk(vblk->disk);
}

static const char *const virtblk_cache_types[] = {
	"write through", "write back"
};

static ssize_t
virtblk_cache_type_store(struct device *dev, struct device_attribute *attr,
			 const char *buf, size_t count)
{
	struct gendisk *disk = dev_to_disk(dev);
	struct virtio_blk *vblk = disk->private_data;
	struct virtio_device *vdev = vblk->vdev;
	int i;

	BUG_ON(!virtio_has_feature(vblk->vdev, VIRTIO_BLK_F_CONFIG_WCE));
	for (i = ARRAY_SIZE(virtblk_cache_types); --i >= 0; )
		if (sysfs_streq(buf, virtblk_cache_types[i]))
			break;

	if (i < 0)
		return -EINVAL;

	virtio_cwrite8(vdev, offsetof(struct virtio_blk_config, wce), i);
	virtblk_update_cache_mode(vdev);
	return count;
}

static ssize_t
virtblk_cache_type_show(struct device *dev, struct device_attribute *attr,
			 char *buf)
{
	struct gendisk *disk = dev_to_disk(dev);
	struct virtio_blk *vblk = disk->private_data;
	u8 writeback = virtblk_get_cache_mode(vblk->vdev);

	BUG_ON(writeback >= ARRAY_SIZE(virtblk_cache_types));
	return snprintf(buf, 40, "%s\n", virtblk_cache_types[writeback]);
}

static const struct device_attribute dev_attr_cache_type_ro =
	__ATTR(cache_type, S_IRUGO,
	       virtblk_cache_type_show, NULL);
static const struct device_attribute dev_attr_cache_type_rw =
	__ATTR(cache_type, S_IRUGO|S_IWUSR,
	       virtblk_cache_type_show, virtblk_cache_type_store);

static int virtblk_init_request(void *data, struct request *rq,
		unsigned int hctx_idx, unsigned int request_idx,
		unsigned int numa_node)
{
	struct virtio_blk *vblk = data;
	struct virtblk_req *vbr = blk_mq_rq_to_pdu(rq);

	sg_init_table(vbr->sg, vblk->sg_elems);
	return 0;
}

static struct blk_mq_ops virtio_mq_ops = {
	.queue_rq	= virtio_queue_rq,
	.map_queue	= blk_mq_map_queue,
	.complete	= virtblk_request_done,
	.init_request	= virtblk_init_request,
};

static unsigned int virtblk_queue_depth;
module_param_named(queue_depth, virtblk_queue_depth, uint, 0444);

static int virtblk_probe(struct virtio_device *vdev)
{
	struct virtio_blk *vblk;
	struct request_queue *q;
	int err, index;

	u64 cap;
	u32 v, blk_size, sg_elems, opt_io_size;
	u16 min_io_size;
	u8 physical_block_exp, alignment_offset;

	err = ida_simple_get(&vd_index_ida, 0, minor_to_index(1 << MINORBITS),
			     GFP_KERNEL);
	if (err < 0)
		goto out;
	index = err;

	/* We need to know how many segments before we allocate. */
	err = virtio_cread_feature(vdev, VIRTIO_BLK_F_SEG_MAX,
				   struct virtio_blk_config, seg_max,
				   &sg_elems);

	/* We need at least one SG element, whatever they say. */
	if (err || !sg_elems)
		sg_elems = 1;

	/* We need an extra sg elements at head and tail. */
	sg_elems += 2;
	vdev->priv = vblk = kmalloc(sizeof(*vblk), GFP_KERNEL);
	if (!vblk) {
		err = -ENOMEM;
		goto out_free_index;
	}

	vblk->vdev = vdev;
	vblk->sg_elems = sg_elems;
	mutex_init(&vblk->config_lock);

	INIT_WORK(&vblk->config_work, virtblk_config_changed_work);
	vblk->config_enable = true;

	err = init_vq(vblk);
	if (err)
		goto out_free_vblk;
	spin_lock_init(&vblk->vq_lock);

	/* FIXME: How many partitions?  How long is a piece of string? */
	vblk->disk = alloc_disk(1 << PART_BITS);
	if (!vblk->disk) {
		err = -ENOMEM;
		goto out_free_vq;
	}

	/* Default queue sizing is to fill the ring. */
	if (!virtblk_queue_depth) {
		virtblk_queue_depth = vblk->vq->num_free;
		/* ... but without indirect descs, we use 2 descs per req */
		if (!virtio_has_feature(vdev, VIRTIO_RING_F_INDIRECT_DESC))
			virtblk_queue_depth /= 2;
	}

	memset(&vblk->tag_set, 0, sizeof(vblk->tag_set));
	vblk->tag_set.ops = &virtio_mq_ops;
	vblk->tag_set.nr_hw_queues = 1;
	vblk->tag_set.queue_depth = virtblk_queue_depth;
	vblk->tag_set.numa_node = NUMA_NO_NODE;
	vblk->tag_set.flags = BLK_MQ_F_SHOULD_MERGE;
	vblk->tag_set.cmd_size =
		sizeof(struct virtblk_req) +
		sizeof(struct scatterlist) * sg_elems;
	vblk->tag_set.driver_data = vblk;

	err = blk_mq_alloc_tag_set(&vblk->tag_set);
	if (err)
		goto out_put_disk;

	q = vblk->disk->queue = blk_mq_init_queue(&vblk->tag_set);
	if (!q) {
		err = -ENOMEM;
		goto out_free_tags;
	}

	q->queuedata = vblk;

	virtblk_name_format("vd", index, vblk->disk->disk_name, DISK_NAME_LEN);

	vblk->disk->major = major;
	vblk->disk->first_minor = index_to_minor(index);
	vblk->disk->private_data = vblk;
	vblk->disk->fops = &virtblk_fops;
	vblk->disk->driverfs_dev = &vdev->dev;
	vblk->index = index;

	/* configure queue flush support */
	virtblk_update_cache_mode(vdev);

	/* If disk is read-only in the host, the guest should obey */
	if (virtio_has_feature(vdev, VIRTIO_BLK_F_RO))
		set_disk_ro(vblk->disk, 1);

	/* Host must always specify the capacity. */
	virtio_cread(vdev, struct virtio_blk_config, capacity, &cap);

	/* If capacity is too big, truncate with warning. */
	if ((sector_t)cap != cap) {
		dev_warn(&vdev->dev, "Capacity %llu too large: truncating\n",
			 (unsigned long long)cap);
		cap = (sector_t)-1;
	}
	set_capacity(vblk->disk, cap);

	/* We can handle whatever the host told us to handle. */
	blk_queue_max_segments(q, vblk->sg_elems-2);

	/* No need to bounce any requests */
	blk_queue_bounce_limit(q, BLK_BOUNCE_ANY);

	/* No real sector limit. */
	blk_queue_max_hw_sectors(q, -1U);

	/* Host can optionally specify maximum segment size and number of
	 * segments. */
	err = virtio_cread_feature(vdev, VIRTIO_BLK_F_SIZE_MAX,
				   struct virtio_blk_config, size_max, &v);
	if (!err)
		blk_queue_max_segment_size(q, v);
	else
		blk_queue_max_segment_size(q, -1U);

	/* Host can optionally specify the block size of the device */
	err = virtio_cread_feature(vdev, VIRTIO_BLK_F_BLK_SIZE,
				   struct virtio_blk_config, blk_size,
				   &blk_size);
	if (!err)
		blk_queue_logical_block_size(q, blk_size);
	else
		blk_size = queue_logical_block_size(q);

	/* Use topology information if available */
	err = virtio_cread_feature(vdev, VIRTIO_BLK_F_TOPOLOGY,
				   struct virtio_blk_config, physical_block_exp,
				   &physical_block_exp);
	if (!err && physical_block_exp)
		blk_queue_physical_block_size(q,
				blk_size * (1 << physical_block_exp));

	err = virtio_cread_feature(vdev, VIRTIO_BLK_F_TOPOLOGY,
				   struct virtio_blk_config, alignment_offset,
				   &alignment_offset);
	if (!err && alignment_offset)
		blk_queue_alignment_offset(q, blk_size * alignment_offset);

	err = virtio_cread_feature(vdev, VIRTIO_BLK_F_TOPOLOGY,
				   struct virtio_blk_config, min_io_size,
				   &min_io_size);
	if (!err && min_io_size)
		blk_queue_io_min(q, blk_size * min_io_size);

	err = virtio_cread_feature(vdev, VIRTIO_BLK_F_TOPOLOGY,
				   struct virtio_blk_config, opt_io_size,
				   &opt_io_size);
	if (!err && opt_io_size)
		blk_queue_io_opt(q, blk_size * opt_io_size);

	add_disk(vblk->disk);
	err = device_create_file(disk_to_dev(vblk->disk), &dev_attr_serial);
	if (err)
		goto out_del_disk;

	if (virtio_has_feature(vdev, VIRTIO_BLK_F_CONFIG_WCE))
		err = device_create_file(disk_to_dev(vblk->disk),
					 &dev_attr_cache_type_rw);
	else
		err = device_create_file(disk_to_dev(vblk->disk),
					 &dev_attr_cache_type_ro);
	if (err)
		goto out_del_disk;
	return 0;

out_del_disk:
	del_gendisk(vblk->disk);
	blk_cleanup_queue(vblk->disk->queue);
out_free_tags:
	blk_mq_free_tag_set(&vblk->tag_set);
out_put_disk:
	put_disk(vblk->disk);
out_free_vq:
	vdev->config->del_vqs(vdev);
out_free_vblk:
	kfree(vblk);
out_free_index:
	ida_simple_remove(&vd_index_ida, index);
out:
	return err;
}

static void virtblk_remove(struct virtio_device *vdev)
{
	struct virtio_blk *vblk = vdev->priv;
	int index = vblk->index;
	int refc;

	/* Prevent config work handler from accessing the device. */
	mutex_lock(&vblk->config_lock);
	vblk->config_enable = false;
	mutex_unlock(&vblk->config_lock);

	del_gendisk(vblk->disk);
	blk_cleanup_queue(vblk->disk->queue);

	blk_mq_free_tag_set(&vblk->tag_set);

	/* Stop all the virtqueues. */
	vdev->config->reset(vdev);

	flush_work(&vblk->config_work);

	refc = atomic_read(&disk_to_dev(vblk->disk)->kobj.kref.refcount);
	put_disk(vblk->disk);
	vdev->config->del_vqs(vdev);
	kfree(vblk);

	/* Only free device id if we don't have any users */
	if (refc == 1)
		ida_simple_remove(&vd_index_ida, index);
}

#ifdef CONFIG_PM_SLEEP
static int virtblk_freeze(struct virtio_device *vdev)
{
	struct virtio_blk *vblk = vdev->priv;

	/* Ensure we don't receive any more interrupts */
	vdev->config->reset(vdev);

	/* Prevent config work handler from accessing the device. */
	mutex_lock(&vblk->config_lock);
	vblk->config_enable = false;
	mutex_unlock(&vblk->config_lock);

	flush_work(&vblk->config_work);

	blk_mq_stop_hw_queues(vblk->disk->queue);

	vdev->config->del_vqs(vdev);
	return 0;
}

static int virtblk_restore(struct virtio_device *vdev)
{
	struct virtio_blk *vblk = vdev->priv;
	int ret;

	vblk->config_enable = true;
	ret = init_vq(vdev->priv);
	if (!ret)
		blk_mq_start_stopped_hw_queues(vblk->disk->queue, true);

	return ret;
}
#endif

static const struct virtio_device_id id_table[] = {
	{ VIRTIO_ID_BLOCK, VIRTIO_DEV_ANY_ID },
	{ 0 },
};

static unsigned int features[] = {
	VIRTIO_BLK_F_SEG_MAX, VIRTIO_BLK_F_SIZE_MAX, VIRTIO_BLK_F_GEOMETRY,
	VIRTIO_BLK_F_RO, VIRTIO_BLK_F_BLK_SIZE, VIRTIO_BLK_F_SCSI,
	VIRTIO_BLK_F_WCE, VIRTIO_BLK_F_TOPOLOGY, VIRTIO_BLK_F_CONFIG_WCE
};

static struct virtio_driver virtio_blk = {
	.feature_table		= features,
	.feature_table_size	= ARRAY_SIZE(features),
	.driver.name		= KBUILD_MODNAME,
	.driver.owner		= THIS_MODULE,
	.id_table		= id_table,
	.probe			= virtblk_probe,
	.remove			= virtblk_remove,
	.config_changed		= virtblk_config_changed,
#ifdef CONFIG_PM_SLEEP
	.freeze			= virtblk_freeze,
	.restore		= virtblk_restore,
#endif
};

static int __init init(void)
{
	int error;

	virtblk_wq = alloc_workqueue("virtio-blk", 0, 0);
	if (!virtblk_wq)
		return -ENOMEM;

	major = register_blkdev(0, "virtblk");
	if (major < 0) {
		error = major;
		goto out_destroy_workqueue;
	}

	error = register_virtio_driver(&virtio_blk);
	if (error)
		goto out_unregister_blkdev;
	return 0;

out_unregister_blkdev:
	unregister_blkdev(major, "virtblk");
out_destroy_workqueue:
	destroy_workqueue(virtblk_wq);
	return error;
}

static void __exit fini(void)
{
	unregister_blkdev(major, "virtblk");
	unregister_virtio_driver(&virtio_blk);
	destroy_workqueue(virtblk_wq);
}
module_init(init);
module_exit(fini);

MODULE_DEVICE_TABLE(virtio, id_table);
MODULE_DESCRIPTION("Virtio block driver");
MODULE_LICENSE("GPL");<|MERGE_RESOLUTION|>--- conflicted
+++ resolved
@@ -150,12 +150,8 @@
 
 	/* In case queue is stopped waiting for more buffers. */
 	if (req_done)
-<<<<<<< HEAD
-		blk_mq_start_stopped_hw_queues(vblk->disk->queue);
+		blk_mq_start_stopped_hw_queues(vblk->disk->queue, true);
 	spin_unlock_irqrestore(&vblk->vq_lock, flags);
-=======
-		blk_mq_start_stopped_hw_queues(vblk->disk->queue, true);
->>>>>>> ed851860
 }
 
 static int virtio_queue_rq(struct blk_mq_hw_ctx *hctx, struct request *req)
