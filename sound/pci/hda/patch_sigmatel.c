/*
 * Universal Interface for Intel High Definition Audio Codec
 *
 * HD audio interface patch for SigmaTel STAC92xx
 *
 * Copyright (c) 2005 Embedded Alley Solutions, Inc.
 * Matt Porter <mporter@embeddedalley.com>
 *
 * Based on patch_cmedia.c and patch_realtek.c
 * Copyright (c) 2004 Takashi Iwai <tiwai@suse.de>
 *
 *  This driver is free software; you can redistribute it and/or modify
 *  it under the terms of the GNU General Public License as published by
 *  the Free Software Foundation; either version 2 of the License, or
 *  (at your option) any later version.
 *
 *  This driver is distributed in the hope that it will be useful,
 *  but WITHOUT ANY WARRANTY; without even the implied warranty of
 *  MERCHANTABILITY or FITNESS FOR A PARTICULAR PURPOSE.  See the
 *  GNU General Public License for more details.
 *
 *  You should have received a copy of the GNU General Public License
 *  along with this program; if not, write to the Free Software
 *  Foundation, Inc., 59 Temple Place, Suite 330, Boston, MA  02111-1307 USA
 */

#include <linux/init.h>
#include <linux/delay.h>
#include <linux/slab.h>
#include <linux/pci.h>
#include <sound/core.h>
#include <sound/asoundef.h>
#include <sound/jack.h>
#include "hda_codec.h"
#include "hda_local.h"
#include "hda_patch.h"
#include "hda_beep.h"

#define STAC_INSERT_EVENT	0x10
#define STAC_PWR_EVENT		0x20
#define STAC_HP_EVENT		0x30
#define STAC_VREF_EVENT		0x40

enum {
	STAC_REF,
	STAC_9200_OQO,
	STAC_9200_DELL_D21,
	STAC_9200_DELL_D22,
	STAC_9200_DELL_D23,
	STAC_9200_DELL_M21,
	STAC_9200_DELL_M22,
	STAC_9200_DELL_M23,
	STAC_9200_DELL_M24,
	STAC_9200_DELL_M25,
	STAC_9200_DELL_M26,
	STAC_9200_DELL_M27,
	STAC_9200_GATEWAY,
	STAC_9200_PANASONIC,
	STAC_9200_MODELS
};

enum {
	STAC_9205_REF,
	STAC_9205_DELL_M42,
	STAC_9205_DELL_M43,
	STAC_9205_DELL_M44,
	STAC_9205_MODELS
};

enum {
	STAC_92HD73XX_REF,
	STAC_DELL_M6,
	STAC_DELL_EQ,
	STAC_92HD73XX_MODELS
};

enum {
	STAC_92HD83XXX_REF,
	STAC_92HD83XXX_MODELS
};

enum {
	STAC_92HD71BXX_REF,
	STAC_DELL_M4_1,
	STAC_DELL_M4_2,
	STAC_HP_M4,
	STAC_92HD71BXX_MODELS
};

enum {
	STAC_925x_REF,
	STAC_M2_2,
	STAC_MA6,
	STAC_PA6,
	STAC_925x_MODELS
};

enum {
	STAC_D945_REF,
	STAC_D945GTP3,
	STAC_D945GTP5,
	STAC_INTEL_MAC_V1,
	STAC_INTEL_MAC_V2,
	STAC_INTEL_MAC_V3,
	STAC_INTEL_MAC_V4,
	STAC_INTEL_MAC_V5,
	STAC_INTEL_MAC_AUTO, /* This model is selected if no module parameter
			      * is given, one of the above models will be
			      * chosen according to the subsystem id. */
	/* for backward compatibility */
	STAC_MACMINI,
	STAC_MACBOOK,
	STAC_MACBOOK_PRO_V1,
	STAC_MACBOOK_PRO_V2,
	STAC_IMAC_INTEL,
	STAC_IMAC_INTEL_20,
	STAC_ECS_202,
	STAC_922X_DELL_D81,
	STAC_922X_DELL_D82,
	STAC_922X_DELL_M81,
	STAC_922X_DELL_M82,
	STAC_922X_MODELS
};

enum {
	STAC_D965_REF,
	STAC_D965_3ST,
	STAC_D965_5ST,
	STAC_DELL_3ST,
	STAC_DELL_BIOS,
	STAC_927X_MODELS
};

struct sigmatel_event {
	hda_nid_t nid;
	int data;
};

struct sigmatel_jack {
	hda_nid_t nid;
	int type;
	struct snd_jack *jack;
};

struct sigmatel_spec {
	struct snd_kcontrol_new *mixers[4];
	unsigned int num_mixers;

	int board_config;
	unsigned int surr_switch: 1;
	unsigned int line_switch: 1;
	unsigned int mic_switch: 1;
	unsigned int alt_switch: 1;
	unsigned int hp_detect: 1;
	unsigned int spdif_mute: 1;

	/* gpio lines */
	unsigned int eapd_mask;
	unsigned int gpio_mask;
	unsigned int gpio_dir;
	unsigned int gpio_data;
	unsigned int gpio_mute;

	/* stream */
	unsigned int stream_delay;

	/* analog loopback */
	unsigned char aloopback_mask;
	unsigned char aloopback_shift;

	/* power management */
	unsigned int num_pwrs;
	unsigned int *pwr_mapping;
	hda_nid_t *pwr_nids;
	hda_nid_t *dac_list;

	/* jack detection */
	struct snd_array jacks;

	/* events */
	struct snd_array events;

	/* playback */
	struct hda_input_mux *mono_mux;
	struct hda_input_mux *amp_mux;
	unsigned int cur_mmux;
	struct hda_multi_out multiout;
	hda_nid_t dac_nids[5];

	/* capture */
	hda_nid_t *adc_nids;
	unsigned int num_adcs;
	hda_nid_t *mux_nids;
	unsigned int num_muxes;
	hda_nid_t *dmic_nids;
	unsigned int num_dmics;
	hda_nid_t *dmux_nids;
	unsigned int num_dmuxes;
	hda_nid_t *smux_nids;
	unsigned int num_smuxes;
	const char **spdif_labels;

	hda_nid_t dig_in_nid;
	hda_nid_t mono_nid;
	hda_nid_t anabeep_nid;
	hda_nid_t digbeep_nid;

	/* pin widgets */
	hda_nid_t *pin_nids;
	unsigned int num_pins;
	unsigned int *pin_configs;
	unsigned int *bios_pin_configs;

	/* codec specific stuff */
	struct hda_verb *init;
	struct snd_kcontrol_new *mixer;

	/* capture source */
	struct hda_input_mux *dinput_mux;
	unsigned int cur_dmux[2];
	struct hda_input_mux *input_mux;
	unsigned int cur_mux[3];
	struct hda_input_mux *sinput_mux;
	unsigned int cur_smux[2];
	unsigned int cur_amux;
	hda_nid_t *amp_nids;
	unsigned int num_amps;
	unsigned int powerdown_adcs;

	/* i/o switches */
	unsigned int io_switch[2];
	unsigned int clfe_swap;
	unsigned int hp_switch; /* NID of HP as line-out */
	unsigned int aloopback;

	struct hda_pcm pcm_rec[2];	/* PCM information */

	/* dynamic controls and input_mux */
	struct auto_pin_cfg autocfg;
	struct snd_array kctls;
	struct hda_input_mux private_dimux;
	struct hda_input_mux private_imux;
	struct hda_input_mux private_smux;
	struct hda_input_mux private_amp_mux;
	struct hda_input_mux private_mono_mux;
};

static hda_nid_t stac9200_adc_nids[1] = {
        0x03,
};

static hda_nid_t stac9200_mux_nids[1] = {
        0x0c,
};

static hda_nid_t stac9200_dac_nids[1] = {
        0x02,
};

static hda_nid_t stac92hd73xx_pwr_nids[8] = {
	0x0a, 0x0b, 0x0c, 0xd, 0x0e,
	0x0f, 0x10, 0x11
};

static hda_nid_t stac92hd73xx_slave_dig_outs[2] = {
	0x26, 0,
};

static hda_nid_t stac92hd73xx_adc_nids[2] = {
	0x1a, 0x1b
};

#define DELL_M6_AMP 2
static hda_nid_t stac92hd73xx_amp_nids[3] = {
	0x0b, 0x0c, 0x0e
};

#define STAC92HD73XX_NUM_DMICS	2
static hda_nid_t stac92hd73xx_dmic_nids[STAC92HD73XX_NUM_DMICS + 1] = {
	0x13, 0x14, 0
};

#define STAC92HD73_DAC_COUNT 5
static hda_nid_t stac92hd73xx_dac_nids[STAC92HD73_DAC_COUNT] = {
	0x15, 0x16, 0x17, 0x18, 0x19,
};

static hda_nid_t stac92hd73xx_mux_nids[4] = {
	0x28, 0x29, 0x2a, 0x2b,
};

static hda_nid_t stac92hd73xx_dmux_nids[2] = {
	0x20, 0x21,
};

static hda_nid_t stac92hd73xx_smux_nids[2] = {
	0x22, 0x23,
};

#define STAC92HD83XXX_NUM_DMICS	2
static hda_nid_t stac92hd83xxx_dmic_nids[STAC92HD83XXX_NUM_DMICS + 1] = {
	0x11, 0x12, 0
};

#define STAC92HD81_DAC_COUNT 2
#define STAC92HD83_DAC_COUNT 3
static hda_nid_t stac92hd83xxx_dac_nids[STAC92HD73_DAC_COUNT] = {
	0x13, 0x14, 0x22,
};

static hda_nid_t stac92hd83xxx_dmux_nids[2] = {
	0x17, 0x18,
};

static hda_nid_t stac92hd83xxx_adc_nids[2] = {
	0x15, 0x16,
};

static hda_nid_t stac92hd83xxx_pwr_nids[4] = {
	0xa, 0xb, 0xd, 0xe,
};

static hda_nid_t stac92hd83xxx_slave_dig_outs[2] = {
	0x1e, 0,
};

static unsigned int stac92hd83xxx_pwr_mapping[4] = {
	0x03, 0x0c, 0x10, 0x40,
};

static hda_nid_t stac92hd71bxx_pwr_nids[3] = {
	0x0a, 0x0d, 0x0f
};

static hda_nid_t stac92hd71bxx_adc_nids[2] = {
	0x12, 0x13,
};

static hda_nid_t stac92hd71bxx_mux_nids[2] = {
	0x1a, 0x1b
};

static hda_nid_t stac92hd71bxx_dmux_nids[2] = {
	0x1c, 0x1d,
};

static hda_nid_t stac92hd71bxx_smux_nids[2] = {
	0x24, 0x25,
};

static hda_nid_t stac92hd71bxx_dac_nids[1] = {
	0x10, /*0x11, */
};

#define STAC92HD71BXX_NUM_DMICS	2
static hda_nid_t stac92hd71bxx_dmic_nids[STAC92HD71BXX_NUM_DMICS + 1] = {
	0x18, 0x19, 0
};

static hda_nid_t stac92hd71bxx_slave_dig_outs[2] = {
	0x22, 0
};

static hda_nid_t stac925x_adc_nids[1] = {
        0x03,
};

static hda_nid_t stac925x_mux_nids[1] = {
        0x0f,
};

static hda_nid_t stac925x_dac_nids[1] = {
        0x02,
};

#define STAC925X_NUM_DMICS	1
static hda_nid_t stac925x_dmic_nids[STAC925X_NUM_DMICS + 1] = {
	0x15, 0
};

static hda_nid_t stac925x_dmux_nids[1] = {
	0x14,
};

static hda_nid_t stac922x_adc_nids[2] = {
        0x06, 0x07,
};

static hda_nid_t stac922x_mux_nids[2] = {
        0x12, 0x13,
};

static hda_nid_t stac927x_adc_nids[3] = {
        0x07, 0x08, 0x09
};

static hda_nid_t stac927x_mux_nids[3] = {
        0x15, 0x16, 0x17
};

static hda_nid_t stac927x_smux_nids[1] = {
	0x21,
};

static hda_nid_t stac927x_dac_nids[6] = {
	0x02, 0x03, 0x04, 0x05, 0x06, 0
};

static hda_nid_t stac927x_dmux_nids[1] = {
	0x1b,
};

#define STAC927X_NUM_DMICS 2
static hda_nid_t stac927x_dmic_nids[STAC927X_NUM_DMICS + 1] = {
	0x13, 0x14, 0
};

static const char *stac927x_spdif_labels[5] = {
	"Digital Playback", "ADAT", "Analog Mux 1",
	"Analog Mux 2", "Analog Mux 3"
};

static hda_nid_t stac9205_adc_nids[2] = {
        0x12, 0x13
};

static hda_nid_t stac9205_mux_nids[2] = {
        0x19, 0x1a
};

static hda_nid_t stac9205_dmux_nids[1] = {
	0x1d,
};

static hda_nid_t stac9205_smux_nids[1] = {
	0x21,
};

#define STAC9205_NUM_DMICS	2
static hda_nid_t stac9205_dmic_nids[STAC9205_NUM_DMICS + 1] = {
        0x17, 0x18, 0
};

static hda_nid_t stac9200_pin_nids[8] = {
	0x08, 0x09, 0x0d, 0x0e, 
	0x0f, 0x10, 0x11, 0x12,
};

static hda_nid_t stac925x_pin_nids[8] = {
	0x07, 0x08, 0x0a, 0x0b, 
	0x0c, 0x0d, 0x10, 0x11,
};

static hda_nid_t stac922x_pin_nids[10] = {
	0x0a, 0x0b, 0x0c, 0x0d, 0x0e,
	0x0f, 0x10, 0x11, 0x15, 0x1b,
};

static hda_nid_t stac92hd73xx_pin_nids[13] = {
	0x0a, 0x0b, 0x0c, 0x0d, 0x0e,
	0x0f, 0x10, 0x11, 0x12, 0x13,
	0x14, 0x22, 0x23
};

static hda_nid_t stac92hd83xxx_pin_nids[14] = {
	0x0a, 0x0b, 0x0c, 0x0d, 0x0e,
	0x0f, 0x10, 0x11, 0x12, 0x13,
	0x1d, 0x1e, 0x1f, 0x20
};
static hda_nid_t stac92hd71bxx_pin_nids[11] = {
	0x0a, 0x0b, 0x0c, 0x0d, 0x0e,
	0x0f, 0x14, 0x18, 0x19, 0x1e,
	0x1f,
};

static hda_nid_t stac927x_pin_nids[14] = {
	0x0a, 0x0b, 0x0c, 0x0d, 0x0e,
	0x0f, 0x10, 0x11, 0x12, 0x13,
	0x14, 0x21, 0x22, 0x23,
};

static hda_nid_t stac9205_pin_nids[12] = {
	0x0a, 0x0b, 0x0c, 0x0d, 0x0e,
	0x0f, 0x14, 0x16, 0x17, 0x18,
	0x21, 0x22,
};

#define stac92xx_amp_volume_info snd_hda_mixer_amp_volume_info

static int stac92xx_amp_volume_get(struct snd_kcontrol *kcontrol,
				 struct snd_ctl_elem_value *ucontrol)
{
	struct hda_codec *codec = snd_kcontrol_chip(kcontrol);
	struct sigmatel_spec *spec = codec->spec;
	hda_nid_t nid = spec->amp_nids[spec->cur_amux];

	kcontrol->private_value ^= get_amp_nid(kcontrol);
	kcontrol->private_value |= nid;

	return snd_hda_mixer_amp_volume_get(kcontrol, ucontrol);
}

static int stac92xx_amp_volume_put(struct snd_kcontrol *kcontrol,
				 struct snd_ctl_elem_value *ucontrol)
{
	struct hda_codec *codec = snd_kcontrol_chip(kcontrol);
	struct sigmatel_spec *spec = codec->spec;
	hda_nid_t nid = spec->amp_nids[spec->cur_amux];

	kcontrol->private_value ^= get_amp_nid(kcontrol);
	kcontrol->private_value |= nid;

	return snd_hda_mixer_amp_volume_put(kcontrol, ucontrol);
}

static int stac92xx_dmux_enum_info(struct snd_kcontrol *kcontrol,
				   struct snd_ctl_elem_info *uinfo)
{
	struct hda_codec *codec = snd_kcontrol_chip(kcontrol);
	struct sigmatel_spec *spec = codec->spec;
	return snd_hda_input_mux_info(spec->dinput_mux, uinfo);
}

static int stac92xx_dmux_enum_get(struct snd_kcontrol *kcontrol,
				  struct snd_ctl_elem_value *ucontrol)
{
	struct hda_codec *codec = snd_kcontrol_chip(kcontrol);
	struct sigmatel_spec *spec = codec->spec;
	unsigned int dmux_idx = snd_ctl_get_ioffidx(kcontrol, &ucontrol->id);

	ucontrol->value.enumerated.item[0] = spec->cur_dmux[dmux_idx];
	return 0;
}

static int stac92xx_dmux_enum_put(struct snd_kcontrol *kcontrol,
				  struct snd_ctl_elem_value *ucontrol)
{
	struct hda_codec *codec = snd_kcontrol_chip(kcontrol);
	struct sigmatel_spec *spec = codec->spec;
	unsigned int dmux_idx = snd_ctl_get_ioffidx(kcontrol, &ucontrol->id);

	return snd_hda_input_mux_put(codec, spec->dinput_mux, ucontrol,
			spec->dmux_nids[dmux_idx], &spec->cur_dmux[dmux_idx]);
}

static int stac92xx_smux_enum_info(struct snd_kcontrol *kcontrol,
				   struct snd_ctl_elem_info *uinfo)
{
	struct hda_codec *codec = snd_kcontrol_chip(kcontrol);
	struct sigmatel_spec *spec = codec->spec;
	return snd_hda_input_mux_info(spec->sinput_mux, uinfo);
}

static int stac92xx_smux_enum_get(struct snd_kcontrol *kcontrol,
				  struct snd_ctl_elem_value *ucontrol)
{
	struct hda_codec *codec = snd_kcontrol_chip(kcontrol);
	struct sigmatel_spec *spec = codec->spec;
	unsigned int smux_idx = snd_ctl_get_ioffidx(kcontrol, &ucontrol->id);

	ucontrol->value.enumerated.item[0] = spec->cur_smux[smux_idx];
	return 0;
}

static int stac92xx_smux_enum_put(struct snd_kcontrol *kcontrol,
				  struct snd_ctl_elem_value *ucontrol)
{
	struct hda_codec *codec = snd_kcontrol_chip(kcontrol);
	struct sigmatel_spec *spec = codec->spec;
	struct hda_input_mux *smux = &spec->private_smux;
	unsigned int smux_idx = snd_ctl_get_ioffidx(kcontrol, &ucontrol->id);
	int err, val;
	hda_nid_t nid;

	err = snd_hda_input_mux_put(codec, spec->sinput_mux, ucontrol,
			spec->smux_nids[smux_idx], &spec->cur_smux[smux_idx]);
	if (err < 0)
		return err;

	if (spec->spdif_mute) {
		if (smux_idx == 0)
			nid = spec->multiout.dig_out_nid;
		else
			nid = codec->slave_dig_outs[smux_idx - 1];
		if (spec->cur_smux[smux_idx] == smux->num_items - 1)
			val = AMP_OUT_MUTE;
		else
			val = AMP_OUT_UNMUTE;
		/* un/mute SPDIF out */
		snd_hda_codec_write_cache(codec, nid, 0,
			AC_VERB_SET_AMP_GAIN_MUTE, val);
	}
	return 0;
}

static int stac92xx_mux_enum_info(struct snd_kcontrol *kcontrol, struct snd_ctl_elem_info *uinfo)
{
	struct hda_codec *codec = snd_kcontrol_chip(kcontrol);
	struct sigmatel_spec *spec = codec->spec;
	return snd_hda_input_mux_info(spec->input_mux, uinfo);
}

static int stac92xx_mux_enum_get(struct snd_kcontrol *kcontrol, struct snd_ctl_elem_value *ucontrol)
{
	struct hda_codec *codec = snd_kcontrol_chip(kcontrol);
	struct sigmatel_spec *spec = codec->spec;
	unsigned int adc_idx = snd_ctl_get_ioffidx(kcontrol, &ucontrol->id);

	ucontrol->value.enumerated.item[0] = spec->cur_mux[adc_idx];
	return 0;
}

static int stac92xx_mux_enum_put(struct snd_kcontrol *kcontrol, struct snd_ctl_elem_value *ucontrol)
{
	struct hda_codec *codec = snd_kcontrol_chip(kcontrol);
	struct sigmatel_spec *spec = codec->spec;
	unsigned int adc_idx = snd_ctl_get_ioffidx(kcontrol, &ucontrol->id);

	return snd_hda_input_mux_put(codec, spec->input_mux, ucontrol,
				     spec->mux_nids[adc_idx], &spec->cur_mux[adc_idx]);
}

static int stac92xx_mono_mux_enum_info(struct snd_kcontrol *kcontrol,
	struct snd_ctl_elem_info *uinfo)
{
	struct hda_codec *codec = snd_kcontrol_chip(kcontrol);
	struct sigmatel_spec *spec = codec->spec;
	return snd_hda_input_mux_info(spec->mono_mux, uinfo);
}

static int stac92xx_mono_mux_enum_get(struct snd_kcontrol *kcontrol,
	struct snd_ctl_elem_value *ucontrol)
{
	struct hda_codec *codec = snd_kcontrol_chip(kcontrol);
	struct sigmatel_spec *spec = codec->spec;

	ucontrol->value.enumerated.item[0] = spec->cur_mmux;
	return 0;
}

static int stac92xx_mono_mux_enum_put(struct snd_kcontrol *kcontrol,
	struct snd_ctl_elem_value *ucontrol)
{
	struct hda_codec *codec = snd_kcontrol_chip(kcontrol);
	struct sigmatel_spec *spec = codec->spec;

	return snd_hda_input_mux_put(codec, spec->mono_mux, ucontrol,
				     spec->mono_nid, &spec->cur_mmux);
}

static int stac92xx_amp_mux_enum_info(struct snd_kcontrol *kcontrol,
	struct snd_ctl_elem_info *uinfo)
{
	struct hda_codec *codec = snd_kcontrol_chip(kcontrol);
	struct sigmatel_spec *spec = codec->spec;
	return snd_hda_input_mux_info(spec->amp_mux, uinfo);
}

static int stac92xx_amp_mux_enum_get(struct snd_kcontrol *kcontrol,
	struct snd_ctl_elem_value *ucontrol)
{
	struct hda_codec *codec = snd_kcontrol_chip(kcontrol);
	struct sigmatel_spec *spec = codec->spec;

	ucontrol->value.enumerated.item[0] = spec->cur_amux;
	return 0;
}

static int stac92xx_amp_mux_enum_put(struct snd_kcontrol *kcontrol,
	struct snd_ctl_elem_value *ucontrol)
{
	struct hda_codec *codec = snd_kcontrol_chip(kcontrol);
	struct sigmatel_spec *spec = codec->spec;
	struct snd_kcontrol *ctl =
		snd_hda_find_mixer_ctl(codec, "Amp Capture Volume");
	if (!ctl)
		return -EINVAL;

	snd_ctl_notify(codec->bus->card, SNDRV_CTL_EVENT_MASK_VALUE |
		SNDRV_CTL_EVENT_MASK_INFO, &ctl->id);

	return snd_hda_input_mux_put(codec, spec->amp_mux, ucontrol,
				     0, &spec->cur_amux);
}

#define stac92xx_aloopback_info snd_ctl_boolean_mono_info

static int stac92xx_aloopback_get(struct snd_kcontrol *kcontrol,
	struct snd_ctl_elem_value *ucontrol)
{
	struct hda_codec *codec = snd_kcontrol_chip(kcontrol);
	unsigned int idx = snd_ctl_get_ioffidx(kcontrol, &ucontrol->id);
	struct sigmatel_spec *spec = codec->spec;

	ucontrol->value.integer.value[0] = !!(spec->aloopback &
					      (spec->aloopback_mask << idx));
	return 0;
}

static int stac92xx_aloopback_put(struct snd_kcontrol *kcontrol,
		struct snd_ctl_elem_value *ucontrol)
{
	struct hda_codec *codec = snd_kcontrol_chip(kcontrol);
	struct sigmatel_spec *spec = codec->spec;
	unsigned int idx = snd_ctl_get_ioffidx(kcontrol, &ucontrol->id);
	unsigned int dac_mode;
	unsigned int val, idx_val;

	idx_val = spec->aloopback_mask << idx;
	if (ucontrol->value.integer.value[0])
		val = spec->aloopback | idx_val;
	else
		val = spec->aloopback & ~idx_val;
	if (spec->aloopback == val)
		return 0;

	spec->aloopback = val;

	/* Only return the bits defined by the shift value of the
	 * first two bytes of the mask
	 */
	dac_mode = snd_hda_codec_read(codec, codec->afg, 0,
				      kcontrol->private_value & 0xFFFF, 0x0);
	dac_mode >>= spec->aloopback_shift;

	if (spec->aloopback & idx_val) {
		snd_hda_power_up(codec);
		dac_mode |= idx_val;
	} else {
		snd_hda_power_down(codec);
		dac_mode &= ~idx_val;
	}

	snd_hda_codec_write_cache(codec, codec->afg, 0,
		kcontrol->private_value >> 16, dac_mode);

	return 1;
}

static struct hda_verb stac9200_core_init[] = {
	/* set dac0mux for dac converter */
	{ 0x07, AC_VERB_SET_CONNECT_SEL, 0x00},
	{}
};

static struct hda_verb stac9200_eapd_init[] = {
	/* set dac0mux for dac converter */
	{0x07, AC_VERB_SET_CONNECT_SEL, 0x00},
	{0x08, AC_VERB_SET_EAPD_BTLENABLE, 0x02},
	{}
};

static struct hda_verb stac92hd73xx_6ch_core_init[] = {
	/* set master volume and direct control */
	{ 0x1f, AC_VERB_SET_VOLUME_KNOB_CONTROL, 0xff},
	/* setup audio connections */
	{ 0x0f, AC_VERB_SET_CONNECT_SEL, 0x00},
	{ 0x10, AC_VERB_SET_CONNECT_SEL, 0x01},
	{ 0x11, AC_VERB_SET_CONNECT_SEL, 0x02},
	/* setup adcs to point to mixer */
	{ 0x20, AC_VERB_SET_CONNECT_SEL, 0x0b},
	{ 0x21, AC_VERB_SET_CONNECT_SEL, 0x0b},
	{ 0x0f, AC_VERB_SET_PIN_WIDGET_CONTROL, PIN_OUT},
	{ 0x10, AC_VERB_SET_PIN_WIDGET_CONTROL, PIN_OUT},
	{ 0x11, AC_VERB_SET_PIN_WIDGET_CONTROL, PIN_OUT},
	/* setup import muxs */
	{ 0x28, AC_VERB_SET_CONNECT_SEL, 0x01},
	{ 0x29, AC_VERB_SET_CONNECT_SEL, 0x01},
	{ 0x2a, AC_VERB_SET_CONNECT_SEL, 0x01},
	{ 0x2b, AC_VERB_SET_CONNECT_SEL, 0x00},
	{}
};

static struct hda_verb dell_eq_core_init[] = {
	/* set master volume to max value without distortion
	 * and direct control */
	{ 0x1f, AC_VERB_SET_VOLUME_KNOB_CONTROL, 0xec},
	/* setup audio connections */
	{ 0x0d, AC_VERB_SET_CONNECT_SEL, 0x00},
	{ 0x0a, AC_VERB_SET_CONNECT_SEL, 0x02},
	{ 0x0f, AC_VERB_SET_CONNECT_SEL, 0x01},
	/* setup adcs to point to mixer */
	{ 0x20, AC_VERB_SET_CONNECT_SEL, 0x0b},
	{ 0x21, AC_VERB_SET_CONNECT_SEL, 0x0b},
	/* setup import muxs */
	{ 0x28, AC_VERB_SET_CONNECT_SEL, 0x01},
	{ 0x29, AC_VERB_SET_CONNECT_SEL, 0x01},
	{ 0x2a, AC_VERB_SET_CONNECT_SEL, 0x01},
	{ 0x2b, AC_VERB_SET_CONNECT_SEL, 0x00},
	{}
};

static struct hda_verb dell_m6_core_init[] = {
	{ 0x1f, AC_VERB_SET_VOLUME_KNOB_CONTROL, 0xff},
	/* setup audio connections */
	{ 0x0d, AC_VERB_SET_CONNECT_SEL, 0x00},
	{ 0x0a, AC_VERB_SET_CONNECT_SEL, 0x01},
	{ 0x0f, AC_VERB_SET_CONNECT_SEL, 0x02},
	/* setup adcs to point to mixer */
	{ 0x20, AC_VERB_SET_CONNECT_SEL, 0x0b},
	{ 0x21, AC_VERB_SET_CONNECT_SEL, 0x0b},
	/* setup import muxs */
	{ 0x28, AC_VERB_SET_CONNECT_SEL, 0x01},
	{ 0x29, AC_VERB_SET_CONNECT_SEL, 0x01},
	{ 0x2a, AC_VERB_SET_CONNECT_SEL, 0x01},
	{ 0x2b, AC_VERB_SET_CONNECT_SEL, 0x00},
	{}
};

static struct hda_verb stac92hd73xx_8ch_core_init[] = {
	/* set master volume and direct control */
	{ 0x1f, AC_VERB_SET_VOLUME_KNOB_CONTROL, 0xff},
	/* setup audio connections */
	{ 0x0f, AC_VERB_SET_CONNECT_SEL, 0x00},
	{ 0x10, AC_VERB_SET_CONNECT_SEL, 0x01},
	{ 0x11, AC_VERB_SET_CONNECT_SEL, 0x02},
	/* connect hp ports to dac3 */
	{ 0x0a, AC_VERB_SET_CONNECT_SEL, 0x03},
	{ 0x0d, AC_VERB_SET_CONNECT_SEL, 0x03},
	/* setup adcs to point to mixer */
	{ 0x20, AC_VERB_SET_CONNECT_SEL, 0x0b},
	{ 0x21, AC_VERB_SET_CONNECT_SEL, 0x0b},
	{ 0x0f, AC_VERB_SET_PIN_WIDGET_CONTROL, PIN_OUT},
	{ 0x10, AC_VERB_SET_PIN_WIDGET_CONTROL, PIN_OUT},
	{ 0x11, AC_VERB_SET_PIN_WIDGET_CONTROL, PIN_OUT},
	/* setup import muxs */
	{ 0x28, AC_VERB_SET_CONNECT_SEL, 0x01},
	{ 0x29, AC_VERB_SET_CONNECT_SEL, 0x01},
	{ 0x2a, AC_VERB_SET_CONNECT_SEL, 0x01},
	{ 0x2b, AC_VERB_SET_CONNECT_SEL, 0x03},
	{}
};

static struct hda_verb stac92hd73xx_10ch_core_init[] = {
	/* set master volume and direct control */
	{ 0x1f, AC_VERB_SET_VOLUME_KNOB_CONTROL, 0xff},
	/* setup audio connections */
	{ 0x0f, AC_VERB_SET_CONNECT_SEL, 0x00 },
	{ 0x10, AC_VERB_SET_CONNECT_SEL, 0x01 },
	{ 0x11, AC_VERB_SET_CONNECT_SEL, 0x02 },
	/* dac3 is connected to import3 mux */
	{ 0x18, AC_VERB_SET_AMP_GAIN_MUTE, 0xb07f},
	/* connect hp ports to dac4 */
	{ 0x0a, AC_VERB_SET_CONNECT_SEL, 0x04},
	{ 0x0d, AC_VERB_SET_CONNECT_SEL, 0x04},
	/* setup adcs to point to mixer */
	{ 0x20, AC_VERB_SET_CONNECT_SEL, 0x0b},
	{ 0x21, AC_VERB_SET_CONNECT_SEL, 0x0b},
	{ 0x0f, AC_VERB_SET_PIN_WIDGET_CONTROL, PIN_OUT},
	{ 0x10, AC_VERB_SET_PIN_WIDGET_CONTROL, PIN_OUT},
	{ 0x11, AC_VERB_SET_PIN_WIDGET_CONTROL, PIN_OUT},
	/* setup import muxs */
	{ 0x28, AC_VERB_SET_CONNECT_SEL, 0x01},
	{ 0x29, AC_VERB_SET_CONNECT_SEL, 0x01},
	{ 0x2a, AC_VERB_SET_CONNECT_SEL, 0x01},
	{ 0x2b, AC_VERB_SET_CONNECT_SEL, 0x03},
	{}
};

static struct hda_verb stac92hd83xxx_core_init[] = {
	/* start of config #1 */
	{ 0xe, AC_VERB_SET_CONNECT_SEL, 0x3},

	/* start of config #2 */
	{ 0xa, AC_VERB_SET_CONNECT_SEL, 0x0},
	{ 0xb, AC_VERB_SET_CONNECT_SEL, 0x0},
	{ 0xd, AC_VERB_SET_CONNECT_SEL, 0x1},

	/* power state controls amps */
	{ 0x01, AC_VERB_SET_EAPD, 1 << 2},
};

static struct hda_verb stac92hd71bxx_core_init[] = {
	/* set master volume and direct control */
	{ 0x28, AC_VERB_SET_VOLUME_KNOB_CONTROL, 0xff},
	/* connect headphone jack to dac1 */
	{ 0x0a, AC_VERB_SET_CONNECT_SEL, 0x01},
	/* unmute right and left channels for nodes 0x0a, 0xd, 0x0f */
	{ 0x0a, AC_VERB_SET_AMP_GAIN_MUTE, AMP_IN_UNMUTE(0)},
	{ 0x0d, AC_VERB_SET_AMP_GAIN_MUTE, AMP_IN_UNMUTE(0)},
	{ 0x0f, AC_VERB_SET_AMP_GAIN_MUTE, AMP_IN_UNMUTE(0)},
};

#define HD_DISABLE_PORTF 2
static struct hda_verb stac92hd71bxx_analog_core_init[] = {
	/* start of config #1 */

	/* connect port 0f to audio mixer */
	{ 0x0f, AC_VERB_SET_CONNECT_SEL, 0x2},
	/* unmute right and left channels for node 0x0f */
	{ 0x0f, AC_VERB_SET_AMP_GAIN_MUTE, AMP_IN_UNMUTE(0)},
	/* start of config #2 */

	/* set master volume and direct control */
	{ 0x28, AC_VERB_SET_VOLUME_KNOB_CONTROL, 0xff},
	/* connect headphone jack to dac1 */
	{ 0x0a, AC_VERB_SET_CONNECT_SEL, 0x01},
	/* unmute right and left channels for nodes 0x0a, 0xd */
	{ 0x0a, AC_VERB_SET_AMP_GAIN_MUTE, AMP_IN_UNMUTE(0)},
	{ 0x0d, AC_VERB_SET_AMP_GAIN_MUTE, AMP_IN_UNMUTE(0)},
	{}
};

static struct hda_verb stac925x_core_init[] = {
	/* set dac0mux for dac converter */
	{ 0x06, AC_VERB_SET_CONNECT_SEL, 0x00},
	{}
};

static struct hda_verb stac922x_core_init[] = {
	/* set master volume and direct control */	
	{ 0x16, AC_VERB_SET_VOLUME_KNOB_CONTROL, 0xff},
	{}
};

static struct hda_verb d965_core_init[] = {
	/* set master volume and direct control */	
	{ 0x24, AC_VERB_SET_VOLUME_KNOB_CONTROL, 0xff},
	/* unmute node 0x1b */
	{ 0x1b, AC_VERB_SET_AMP_GAIN_MUTE, 0xb000},
	/* select node 0x03 as DAC */	
	{ 0x0b, AC_VERB_SET_CONNECT_SEL, 0x01},
	{}
};

static struct hda_verb stac927x_core_init[] = {
	/* set master volume and direct control */	
	{ 0x24, AC_VERB_SET_VOLUME_KNOB_CONTROL, 0xff},
	/* enable analog pc beep path */
	{ 0x01, AC_VERB_SET_DIGI_CONVERT_2, 1 << 5},
	{}
};

static struct hda_verb stac9205_core_init[] = {
	/* set master volume and direct control */	
	{ 0x24, AC_VERB_SET_VOLUME_KNOB_CONTROL, 0xff},
	/* enable analog pc beep path */
	{ 0x01, AC_VERB_SET_DIGI_CONVERT_2, 1 << 5},
	{}
};

#define STAC_MONO_MUX \
	{ \
		.iface = SNDRV_CTL_ELEM_IFACE_MIXER, \
		.name = "Mono Mux", \
		.count = 1, \
		.info = stac92xx_mono_mux_enum_info, \
		.get = stac92xx_mono_mux_enum_get, \
		.put = stac92xx_mono_mux_enum_put, \
	}

#define STAC_AMP_MUX \
	{ \
		.iface = SNDRV_CTL_ELEM_IFACE_MIXER, \
		.name = "Amp Selector Capture Switch", \
		.count = 1, \
		.info = stac92xx_amp_mux_enum_info, \
		.get = stac92xx_amp_mux_enum_get, \
		.put = stac92xx_amp_mux_enum_put, \
	}

#define STAC_AMP_VOL(xname, nid, chs, idx, dir) \
	{ \
		.iface = SNDRV_CTL_ELEM_IFACE_MIXER, \
		.name = xname, \
		.index = 0, \
		.access = SNDRV_CTL_ELEM_ACCESS_READWRITE | \
			SNDRV_CTL_ELEM_ACCESS_TLV_READ | \
			SNDRV_CTL_ELEM_ACCESS_TLV_CALLBACK, \
		.info = stac92xx_amp_volume_info, \
		.get = stac92xx_amp_volume_get, \
		.put = stac92xx_amp_volume_put, \
		.tlv = { .c = snd_hda_mixer_amp_tlv }, \
		.private_value = HDA_COMPOSE_AMP_VAL(nid, chs, idx, dir) \
	}

#define STAC_INPUT_SOURCE(cnt) \
	{ \
		.iface = SNDRV_CTL_ELEM_IFACE_MIXER, \
		.name = "Input Source", \
		.count = cnt, \
		.info = stac92xx_mux_enum_info, \
		.get = stac92xx_mux_enum_get, \
		.put = stac92xx_mux_enum_put, \
	}

#define STAC_ANALOG_LOOPBACK(verb_read, verb_write, cnt) \
	{ \
		.iface = SNDRV_CTL_ELEM_IFACE_MIXER, \
		.name  = "Analog Loopback", \
		.count = cnt, \
		.info  = stac92xx_aloopback_info, \
		.get   = stac92xx_aloopback_get, \
		.put   = stac92xx_aloopback_put, \
		.private_value = verb_read | (verb_write << 16), \
	}

static struct snd_kcontrol_new stac9200_mixer[] = {
	HDA_CODEC_VOLUME("Master Playback Volume", 0xb, 0, HDA_OUTPUT),
	HDA_CODEC_MUTE("Master Playback Switch", 0xb, 0, HDA_OUTPUT),
	STAC_INPUT_SOURCE(1),
	HDA_CODEC_VOLUME("Capture Volume", 0x0a, 0, HDA_OUTPUT),
	HDA_CODEC_MUTE("Capture Switch", 0x0a, 0, HDA_OUTPUT),
	{ } /* end */
};

#define DELL_M6_MIXER 6
static struct snd_kcontrol_new stac92hd73xx_6ch_mixer[] = {
	/* start of config #1 */
	HDA_CODEC_VOLUME("Front Mic Mixer Capture Volume", 0x1d, 0, HDA_INPUT),
	HDA_CODEC_MUTE("Front Mic Mixer Capture Switch", 0x1d, 0, HDA_INPUT),

	HDA_CODEC_VOLUME("Line In Mixer Capture Volume", 0x1d, 0x2, HDA_INPUT),
	HDA_CODEC_MUTE("Line In Mixer Capture Switch", 0x1d, 0x2, HDA_INPUT),

	HDA_CODEC_VOLUME("CD Mixer Capture Volume", 0x1d, 0x4, HDA_INPUT),
	HDA_CODEC_MUTE("CD Mixer Capture Switch", 0x1d, 0x4, HDA_INPUT),

	/* start of config #2 */
	HDA_CODEC_VOLUME("Mic Mixer Capture Volume", 0x1d, 0x1, HDA_INPUT),
	HDA_CODEC_MUTE("Mic Mixer Capture Switch", 0x1d, 0x1, HDA_INPUT),

	HDA_CODEC_VOLUME("DAC Mixer Capture Volume", 0x1d, 0x3, HDA_INPUT),
	HDA_CODEC_MUTE("DAC Mixer Capture Switch", 0x1d, 0x3, HDA_INPUT),

	STAC_ANALOG_LOOPBACK(0xFA0, 0x7A1, 3),

	HDA_CODEC_VOLUME_IDX("Capture Volume", 0x0, 0x20, 0x0, HDA_OUTPUT),
	HDA_CODEC_MUTE_IDX("Capture Switch", 0x0, 0x20, 0x0, HDA_OUTPUT),

	HDA_CODEC_VOLUME_IDX("Capture Volume", 0x1, 0x21, 0x0, HDA_OUTPUT),
	HDA_CODEC_MUTE_IDX("Capture Switch", 0x1, 0x21, 0x0, HDA_OUTPUT),

	{ } /* end */
};

static struct snd_kcontrol_new stac92hd73xx_8ch_mixer[] = {
	STAC_ANALOG_LOOPBACK(0xFA0, 0x7A1, 4),

	HDA_CODEC_VOLUME_IDX("Capture Volume", 0x0, 0x20, 0x0, HDA_OUTPUT),
	HDA_CODEC_MUTE_IDX("Capture Switch", 0x0, 0x20, 0x0, HDA_OUTPUT),

	HDA_CODEC_VOLUME_IDX("Capture Volume", 0x1, 0x21, 0x0, HDA_OUTPUT),
	HDA_CODEC_MUTE_IDX("Capture Switch", 0x1, 0x21, 0x0, HDA_OUTPUT),

	HDA_CODEC_VOLUME("Front Mic Mixer Capture Volume", 0x1d, 0, HDA_INPUT),
	HDA_CODEC_MUTE("Front Mic Mixer Capture Switch", 0x1d, 0, HDA_INPUT),

	HDA_CODEC_VOLUME("Mic Mixer Capture Volume", 0x1d, 0x1, HDA_INPUT),
	HDA_CODEC_MUTE("Mic Mixer Capture Switch", 0x1d, 0x1, HDA_INPUT),

	HDA_CODEC_VOLUME("Line In Mixer Capture Volume", 0x1d, 0x2, HDA_INPUT),
	HDA_CODEC_MUTE("Line In Mixer Capture Switch", 0x1d, 0x2, HDA_INPUT),

	HDA_CODEC_VOLUME("DAC Mixer Capture Volume", 0x1d, 0x3, HDA_INPUT),
	HDA_CODEC_MUTE("DAC Mixer Capture Switch", 0x1d, 0x3, HDA_INPUT),

	HDA_CODEC_VOLUME("CD Mixer Capture Volume", 0x1d, 0x4, HDA_INPUT),
	HDA_CODEC_MUTE("CD Mixer Capture Switch", 0x1d, 0x4, HDA_INPUT),
	{ } /* end */
};

static struct snd_kcontrol_new stac92hd73xx_10ch_mixer[] = {
	STAC_ANALOG_LOOPBACK(0xFA0, 0x7A1, 5),

	HDA_CODEC_VOLUME_IDX("Capture Volume", 0x0, 0x20, 0x0, HDA_OUTPUT),
	HDA_CODEC_MUTE_IDX("Capture Switch", 0x0, 0x20, 0x0, HDA_OUTPUT),

	HDA_CODEC_VOLUME_IDX("Capture Volume", 0x1, 0x21, 0x0, HDA_OUTPUT),
	HDA_CODEC_MUTE_IDX("Capture Switch", 0x1, 0x21, 0x0, HDA_OUTPUT),

	HDA_CODEC_VOLUME("Front Mic Mixer Capture Volume", 0x1d, 0, HDA_INPUT),
	HDA_CODEC_MUTE("Front Mic Mixer Capture Switch", 0x1d, 0, HDA_INPUT),

	HDA_CODEC_VOLUME("Mic Mixer Capture Volume", 0x1d, 0x1, HDA_INPUT),
	HDA_CODEC_MUTE("Mic Mixer Capture Switch", 0x1d, 0x1, HDA_INPUT),

	HDA_CODEC_VOLUME("Line In Mixer Capture Volume", 0x1d, 0x2, HDA_INPUT),
	HDA_CODEC_MUTE("Line In Mixer Capture Switch", 0x1d, 0x2, HDA_INPUT),

	HDA_CODEC_VOLUME("DAC Mixer Capture Volume", 0x1d, 0x3, HDA_INPUT),
	HDA_CODEC_MUTE("DAC Mixer Capture Switch", 0x1d, 0x3, HDA_INPUT),

	HDA_CODEC_VOLUME("CD Mixer Capture Volume", 0x1d, 0x4, HDA_INPUT),
	HDA_CODEC_MUTE("CD Mixer Capture Switch", 0x1d, 0x4, HDA_INPUT),
	{ } /* end */
};


static struct snd_kcontrol_new stac92hd83xxx_mixer[] = {
	HDA_CODEC_VOLUME_IDX("Capture Volume", 0x0, 0x17, 0x0, HDA_OUTPUT),
	HDA_CODEC_MUTE_IDX("Capture Switch", 0x0, 0x17, 0x0, HDA_OUTPUT),

	HDA_CODEC_VOLUME_IDX("Capture Volume", 0x1, 0x18, 0x0, HDA_OUTPUT),
	HDA_CODEC_MUTE_IDX("Capture Switch", 0x1, 0x18, 0x0, HDA_OUTPUT),

	HDA_CODEC_VOLUME("DAC0 Capture Volume", 0x1b, 0, HDA_INPUT),
	HDA_CODEC_MUTE("DAC0 Capture Switch", 0x1b, 0, HDA_INPUT),

	HDA_CODEC_VOLUME("DAC1 Capture Volume", 0x1b, 0x1, HDA_INPUT),
	HDA_CODEC_MUTE("DAC1 Capture Switch", 0x1b, 0x1, HDA_INPUT),

	HDA_CODEC_VOLUME("Front Mic Capture Volume", 0x1b, 0x2, HDA_INPUT),
	HDA_CODEC_MUTE("Front Mic Capture Switch", 0x1b, 0x2, HDA_INPUT),

	HDA_CODEC_VOLUME("Line In Capture Volume", 0x1b, 0x3, HDA_INPUT),
	HDA_CODEC_MUTE("Line In Capture Switch", 0x1b, 0x3, HDA_INPUT),

	/*
	HDA_CODEC_VOLUME("Mic Capture Volume", 0x1b, 0x4, HDA_INPUT),
	HDA_CODEC_MUTE("Mic Capture Switch", 0x1b 0x4, HDA_INPUT),
	*/
	{ } /* end */
};

static struct snd_kcontrol_new stac92hd71bxx_analog_mixer[] = {
	STAC_INPUT_SOURCE(2),
	STAC_ANALOG_LOOPBACK(0xFA0, 0x7A0, 2),

	HDA_CODEC_VOLUME_IDX("Capture Volume", 0x0, 0x1c, 0x0, HDA_OUTPUT),
	HDA_CODEC_MUTE_IDX("Capture Switch", 0x0, 0x1c, 0x0, HDA_OUTPUT),

	HDA_CODEC_VOLUME_IDX("Capture Volume", 0x1, 0x1d, 0x0, HDA_OUTPUT),
	HDA_CODEC_MUTE_IDX("Capture Switch", 0x1, 0x1d, 0x0, HDA_OUTPUT),
	/* analog pc-beep replaced with digital beep support */
	/*
	HDA_CODEC_VOLUME("PC Beep Volume", 0x17, 0x2, HDA_INPUT),
	HDA_CODEC_MUTE("PC Beep Switch", 0x17, 0x2, HDA_INPUT),
	*/

	HDA_CODEC_MUTE("Import0 Mux Capture Switch", 0x17, 0x0, HDA_INPUT),
	HDA_CODEC_VOLUME("Import0 Mux Capture Volume", 0x17, 0x0, HDA_INPUT),

	HDA_CODEC_MUTE("Import1 Mux Capture Switch", 0x17, 0x1, HDA_INPUT),
	HDA_CODEC_VOLUME("Import1 Mux Capture Volume", 0x17, 0x1, HDA_INPUT),

	HDA_CODEC_MUTE("DAC0 Capture Switch", 0x17, 0x3, HDA_INPUT),
	HDA_CODEC_VOLUME("DAC0 Capture Volume", 0x17, 0x3, HDA_INPUT),

	HDA_CODEC_MUTE("DAC1 Capture Switch", 0x17, 0x4, HDA_INPUT),
	HDA_CODEC_VOLUME("DAC1 Capture Volume", 0x17, 0x4, HDA_INPUT),
	{ } /* end */
};

static struct snd_kcontrol_new stac92hd71bxx_mixer[] = {
	STAC_INPUT_SOURCE(2),
	STAC_ANALOG_LOOPBACK(0xFA0, 0x7A0, 2),

	HDA_CODEC_VOLUME_IDX("Capture Volume", 0x0, 0x1c, 0x0, HDA_OUTPUT),
	HDA_CODEC_MUTE_IDX("Capture Switch", 0x0, 0x1c, 0x0, HDA_OUTPUT),

	HDA_CODEC_VOLUME_IDX("Capture Volume", 0x1, 0x1d, 0x0, HDA_OUTPUT),
	HDA_CODEC_MUTE_IDX("Capture Switch", 0x1, 0x1d, 0x0, HDA_OUTPUT),
	{ } /* end */
};

static struct snd_kcontrol_new stac925x_mixer[] = {
	STAC_INPUT_SOURCE(1),
	HDA_CODEC_VOLUME("Capture Volume", 0x09, 0, HDA_OUTPUT),
	HDA_CODEC_MUTE("Capture Switch", 0x14, 0, HDA_OUTPUT),
	{ } /* end */
};

static struct snd_kcontrol_new stac9205_mixer[] = {
	STAC_INPUT_SOURCE(2),
	STAC_ANALOG_LOOPBACK(0xFE0, 0x7E0, 1),

	HDA_CODEC_VOLUME_IDX("Capture Volume", 0x0, 0x1b, 0x0, HDA_INPUT),
	HDA_CODEC_MUTE_IDX("Capture Switch", 0x0, 0x1d, 0x0, HDA_OUTPUT),

	HDA_CODEC_VOLUME_IDX("Capture Volume", 0x1, 0x1c, 0x0, HDA_INPUT),
	HDA_CODEC_MUTE_IDX("Capture Switch", 0x1, 0x1e, 0x0, HDA_OUTPUT),
	{ } /* end */
};

/* This needs to be generated dynamically based on sequence */
static struct snd_kcontrol_new stac922x_mixer[] = {
	STAC_INPUT_SOURCE(2),
	HDA_CODEC_VOLUME_IDX("Capture Volume", 0x0, 0x17, 0x0, HDA_INPUT),
	HDA_CODEC_MUTE_IDX("Capture Switch", 0x0, 0x17, 0x0, HDA_INPUT),

	HDA_CODEC_VOLUME_IDX("Capture Volume", 0x1, 0x18, 0x0, HDA_INPUT),
	HDA_CODEC_MUTE_IDX("Capture Switch", 0x1, 0x18, 0x0, HDA_INPUT),
	{ } /* end */
};


static struct snd_kcontrol_new stac927x_mixer[] = {
	STAC_INPUT_SOURCE(3),
	STAC_ANALOG_LOOPBACK(0xFEB, 0x7EB, 1),

	HDA_CODEC_VOLUME_IDX("Capture Volume", 0x0, 0x18, 0x0, HDA_INPUT),
	HDA_CODEC_MUTE_IDX("Capture Switch", 0x0, 0x1b, 0x0, HDA_OUTPUT),

	HDA_CODEC_VOLUME_IDX("Capture Volume", 0x1, 0x19, 0x0, HDA_INPUT),
	HDA_CODEC_MUTE_IDX("Capture Switch", 0x1, 0x1c, 0x0, HDA_OUTPUT),

	HDA_CODEC_VOLUME_IDX("Capture Volume", 0x2, 0x1A, 0x0, HDA_INPUT),
	HDA_CODEC_MUTE_IDX("Capture Switch", 0x2, 0x1d, 0x0, HDA_OUTPUT),
	{ } /* end */
};

static struct snd_kcontrol_new stac_dmux_mixer = {
	.iface = SNDRV_CTL_ELEM_IFACE_MIXER,
	.name = "Digital Input Source",
	/* count set later */
	.info = stac92xx_dmux_enum_info,
	.get = stac92xx_dmux_enum_get,
	.put = stac92xx_dmux_enum_put,
};

static struct snd_kcontrol_new stac_smux_mixer = {
	.iface = SNDRV_CTL_ELEM_IFACE_MIXER,
	.name = "IEC958 Playback Source",
	/* count set later */
	.info = stac92xx_smux_enum_info,
	.get = stac92xx_smux_enum_get,
	.put = stac92xx_smux_enum_put,
};

static const char *slave_vols[] = {
	"Front Playback Volume",
	"Surround Playback Volume",
	"Center Playback Volume",
	"LFE Playback Volume",
	"Side Playback Volume",
	"Headphone Playback Volume",
	"Headphone Playback Volume",
	"Speaker Playback Volume",
	"External Speaker Playback Volume",
	"Speaker2 Playback Volume",
	NULL
};

static const char *slave_sws[] = {
	"Front Playback Switch",
	"Surround Playback Switch",
	"Center Playback Switch",
	"LFE Playback Switch",
	"Side Playback Switch",
	"Headphone Playback Switch",
	"Headphone Playback Switch",
	"Speaker Playback Switch",
	"External Speaker Playback Switch",
	"Speaker2 Playback Switch",
	"IEC958 Playback Switch",
	NULL
};

static void stac92xx_free_kctls(struct hda_codec *codec);

static int stac92xx_build_controls(struct hda_codec *codec)
{
	struct sigmatel_spec *spec = codec->spec;
	int err;
	int i;

	err = snd_hda_add_new_ctls(codec, spec->mixer);
	if (err < 0)
		return err;

	for (i = 0; i < spec->num_mixers; i++) {
		err = snd_hda_add_new_ctls(codec, spec->mixers[i]);
		if (err < 0)
			return err;
	}
	if (spec->num_dmuxes > 0) {
		stac_dmux_mixer.count = spec->num_dmuxes;
		err = snd_hda_ctl_add(codec,
				  snd_ctl_new1(&stac_dmux_mixer, codec));
		if (err < 0)
			return err;
	}
	if (spec->num_smuxes > 0) {
		int wcaps = get_wcaps(codec, spec->multiout.dig_out_nid);
		struct hda_input_mux *smux = &spec->private_smux;
		/* check for mute support on SPDIF out */
		if (wcaps & AC_WCAP_OUT_AMP) {
			smux->items[smux->num_items].label = "Off";
			smux->items[smux->num_items].index = 0;
			smux->num_items++;
			spec->spdif_mute = 1;
		}
		stac_smux_mixer.count = spec->num_smuxes;
		err = snd_ctl_add(codec->bus->card,
				  snd_ctl_new1(&stac_smux_mixer, codec));
		if (err < 0)
			return err;
	}

	if (spec->multiout.dig_out_nid) {
		err = snd_hda_create_spdif_out_ctls(codec, spec->multiout.dig_out_nid);
		if (err < 0)
			return err;
		err = snd_hda_create_spdif_share_sw(codec,
						    &spec->multiout);
		if (err < 0)
			return err;
		spec->multiout.share_spdif = 1;
	}
	if (spec->dig_in_nid && !(spec->gpio_dir & 0x01)) {
		err = snd_hda_create_spdif_in_ctls(codec, spec->dig_in_nid);
		if (err < 0)
			return err;
	}

	/* if we have no master control, let's create it */
	if (!snd_hda_find_mixer_ctl(codec, "Master Playback Volume")) {
		unsigned int vmaster_tlv[4];
		snd_hda_set_vmaster_tlv(codec, spec->multiout.dac_nids[0],
					HDA_OUTPUT, vmaster_tlv);
		err = snd_hda_add_vmaster(codec, "Master Playback Volume",
					  vmaster_tlv, slave_vols);
		if (err < 0)
			return err;
	}
	if (!snd_hda_find_mixer_ctl(codec, "Master Playback Switch")) {
		err = snd_hda_add_vmaster(codec, "Master Playback Switch",
					  NULL, slave_sws);
		if (err < 0)
			return err;
	}

	stac92xx_free_kctls(codec); /* no longer needed */
	return 0;	
}

static unsigned int ref9200_pin_configs[8] = {
	0x01c47010, 0x01447010, 0x0221401f, 0x01114010,
	0x02a19020, 0x01a19021, 0x90100140, 0x01813122,
};

/* 
    STAC 9200 pin configs for
    102801A8
    102801DE
    102801E8
*/
static unsigned int dell9200_d21_pin_configs[8] = {
	0x400001f0, 0x400001f1, 0x02214030, 0x01014010, 
	0x02a19020, 0x01a19021, 0x90100140, 0x01813122,
};

/* 
    STAC 9200 pin configs for
    102801C0
    102801C1
*/
static unsigned int dell9200_d22_pin_configs[8] = {
	0x400001f0, 0x400001f1, 0x0221401f, 0x01014010, 
	0x01813020, 0x02a19021, 0x90100140, 0x400001f2,
};

/* 
    STAC 9200 pin configs for
    102801C4 (Dell Dimension E310)
    102801C5
    102801C7
    102801D9
    102801DA
    102801E3
*/
static unsigned int dell9200_d23_pin_configs[8] = {
	0x400001f0, 0x400001f1, 0x0221401f, 0x01014010, 
	0x01813020, 0x01a19021, 0x90100140, 0x400001f2, 
};


/* 
    STAC 9200-32 pin configs for
    102801B5 (Dell Inspiron 630m)
    102801D8 (Dell Inspiron 640m)
*/
static unsigned int dell9200_m21_pin_configs[8] = {
	0x40c003fa, 0x03441340, 0x0321121f, 0x90170310,
	0x408003fb, 0x03a11020, 0x401003fc, 0x403003fd,
};

/* 
    STAC 9200-32 pin configs for
    102801C2 (Dell Latitude D620)
    102801C8 
    102801CC (Dell Latitude D820)
    102801D4 
    102801D6 
*/
static unsigned int dell9200_m22_pin_configs[8] = {
	0x40c003fa, 0x0144131f, 0x0321121f, 0x90170310, 
	0x90a70321, 0x03a11020, 0x401003fb, 0x40f000fc,
};

/* 
    STAC 9200-32 pin configs for
    102801CE (Dell XPS M1710)
    102801CF (Dell Precision M90)
*/
static unsigned int dell9200_m23_pin_configs[8] = {
	0x40c003fa, 0x01441340, 0x0421421f, 0x90170310,
	0x408003fb, 0x04a1102e, 0x90170311, 0x403003fc,
};

/*
    STAC 9200-32 pin configs for 
    102801C9
    102801CA
    102801CB (Dell Latitude 120L)
    102801D3
*/
static unsigned int dell9200_m24_pin_configs[8] = {
	0x40c003fa, 0x404003fb, 0x0321121f, 0x90170310, 
	0x408003fc, 0x03a11020, 0x401003fd, 0x403003fe, 
};

/*
    STAC 9200-32 pin configs for
    102801BD (Dell Inspiron E1505n)
    102801EE
    102801EF
*/
static unsigned int dell9200_m25_pin_configs[8] = {
	0x40c003fa, 0x01441340, 0x0421121f, 0x90170310, 
	0x408003fb, 0x04a11020, 0x401003fc, 0x403003fd,
};

/*
    STAC 9200-32 pin configs for
    102801F5 (Dell Inspiron 1501)
    102801F6
*/
static unsigned int dell9200_m26_pin_configs[8] = {
	0x40c003fa, 0x404003fb, 0x0421121f, 0x90170310, 
	0x408003fc, 0x04a11020, 0x401003fd, 0x403003fe,
};

/*
    STAC 9200-32
    102801CD (Dell Inspiron E1705/9400)
*/
static unsigned int dell9200_m27_pin_configs[8] = {
	0x40c003fa, 0x01441340, 0x0421121f, 0x90170310,
	0x90170310, 0x04a11020, 0x90170310, 0x40f003fc,
};

static unsigned int oqo9200_pin_configs[8] = {
	0x40c000f0, 0x404000f1, 0x0221121f, 0x02211210,
	0x90170111, 0x90a70120, 0x400000f2, 0x400000f3,
};


static unsigned int *stac9200_brd_tbl[STAC_9200_MODELS] = {
	[STAC_REF] = ref9200_pin_configs,
	[STAC_9200_OQO] = oqo9200_pin_configs,
	[STAC_9200_DELL_D21] = dell9200_d21_pin_configs,
	[STAC_9200_DELL_D22] = dell9200_d22_pin_configs,
	[STAC_9200_DELL_D23] = dell9200_d23_pin_configs,
	[STAC_9200_DELL_M21] = dell9200_m21_pin_configs,
	[STAC_9200_DELL_M22] = dell9200_m22_pin_configs,
	[STAC_9200_DELL_M23] = dell9200_m23_pin_configs,
	[STAC_9200_DELL_M24] = dell9200_m24_pin_configs,
	[STAC_9200_DELL_M25] = dell9200_m25_pin_configs,
	[STAC_9200_DELL_M26] = dell9200_m26_pin_configs,
	[STAC_9200_DELL_M27] = dell9200_m27_pin_configs,
	[STAC_9200_PANASONIC] = ref9200_pin_configs,
};

static const char *stac9200_models[STAC_9200_MODELS] = {
	[STAC_REF] = "ref",
	[STAC_9200_OQO] = "oqo",
	[STAC_9200_DELL_D21] = "dell-d21",
	[STAC_9200_DELL_D22] = "dell-d22",
	[STAC_9200_DELL_D23] = "dell-d23",
	[STAC_9200_DELL_M21] = "dell-m21",
	[STAC_9200_DELL_M22] = "dell-m22",
	[STAC_9200_DELL_M23] = "dell-m23",
	[STAC_9200_DELL_M24] = "dell-m24",
	[STAC_9200_DELL_M25] = "dell-m25",
	[STAC_9200_DELL_M26] = "dell-m26",
	[STAC_9200_DELL_M27] = "dell-m27",
	[STAC_9200_GATEWAY] = "gateway",
	[STAC_9200_PANASONIC] = "panasonic",
};

static struct snd_pci_quirk stac9200_cfg_tbl[] = {
	/* SigmaTel reference board */
	SND_PCI_QUIRK(PCI_VENDOR_ID_INTEL, 0x2668,
		      "DFI LanParty", STAC_REF),
	/* Dell laptops have BIOS problem */
	SND_PCI_QUIRK(PCI_VENDOR_ID_DELL, 0x01a8,
		      "unknown Dell", STAC_9200_DELL_D21),
	SND_PCI_QUIRK(PCI_VENDOR_ID_DELL, 0x01b5,
		      "Dell Inspiron 630m", STAC_9200_DELL_M21),
	SND_PCI_QUIRK(PCI_VENDOR_ID_DELL, 0x01bd,
		      "Dell Inspiron E1505n", STAC_9200_DELL_M25),
	SND_PCI_QUIRK(PCI_VENDOR_ID_DELL, 0x01c0,
		      "unknown Dell", STAC_9200_DELL_D22),
	SND_PCI_QUIRK(PCI_VENDOR_ID_DELL, 0x01c1,
		      "unknown Dell", STAC_9200_DELL_D22),
	SND_PCI_QUIRK(PCI_VENDOR_ID_DELL, 0x01c2,
		      "Dell Latitude D620", STAC_9200_DELL_M22),
	SND_PCI_QUIRK(PCI_VENDOR_ID_DELL, 0x01c5,
		      "unknown Dell", STAC_9200_DELL_D23),
	SND_PCI_QUIRK(PCI_VENDOR_ID_DELL, 0x01c7,
		      "unknown Dell", STAC_9200_DELL_D23),
	SND_PCI_QUIRK(PCI_VENDOR_ID_DELL, 0x01c8,
		      "unknown Dell", STAC_9200_DELL_M22),
	SND_PCI_QUIRK(PCI_VENDOR_ID_DELL, 0x01c9,
		      "unknown Dell", STAC_9200_DELL_M24),
	SND_PCI_QUIRK(PCI_VENDOR_ID_DELL, 0x01ca,
		      "unknown Dell", STAC_9200_DELL_M24),
	SND_PCI_QUIRK(PCI_VENDOR_ID_DELL, 0x01cb,
		      "Dell Latitude 120L", STAC_9200_DELL_M24),
	SND_PCI_QUIRK(PCI_VENDOR_ID_DELL, 0x01cc,
		      "Dell Latitude D820", STAC_9200_DELL_M22),
	SND_PCI_QUIRK(PCI_VENDOR_ID_DELL, 0x01cd,
		      "Dell Inspiron E1705/9400", STAC_9200_DELL_M27),
	SND_PCI_QUIRK(PCI_VENDOR_ID_DELL, 0x01ce,
		      "Dell XPS M1710", STAC_9200_DELL_M23),
	SND_PCI_QUIRK(PCI_VENDOR_ID_DELL, 0x01cf,
		      "Dell Precision M90", STAC_9200_DELL_M23),
	SND_PCI_QUIRK(PCI_VENDOR_ID_DELL, 0x01d3,
		      "unknown Dell", STAC_9200_DELL_M22),
	SND_PCI_QUIRK(PCI_VENDOR_ID_DELL, 0x01d4,
		      "unknown Dell", STAC_9200_DELL_M22),
	SND_PCI_QUIRK(PCI_VENDOR_ID_DELL, 0x01d6,
		      "unknown Dell", STAC_9200_DELL_M22),
	SND_PCI_QUIRK(PCI_VENDOR_ID_DELL, 0x01d8,
		      "Dell Inspiron 640m", STAC_9200_DELL_M21),
	SND_PCI_QUIRK(PCI_VENDOR_ID_DELL, 0x01d9,
		      "unknown Dell", STAC_9200_DELL_D23),
	SND_PCI_QUIRK(PCI_VENDOR_ID_DELL, 0x01da,
		      "unknown Dell", STAC_9200_DELL_D23),
	SND_PCI_QUIRK(PCI_VENDOR_ID_DELL, 0x01de,
		      "unknown Dell", STAC_9200_DELL_D21),
	SND_PCI_QUIRK(PCI_VENDOR_ID_DELL, 0x01e3,
		      "unknown Dell", STAC_9200_DELL_D23),
	SND_PCI_QUIRK(PCI_VENDOR_ID_DELL, 0x01e8,
		      "unknown Dell", STAC_9200_DELL_D21),
	SND_PCI_QUIRK(PCI_VENDOR_ID_DELL, 0x01ee,
		      "unknown Dell", STAC_9200_DELL_M25),
	SND_PCI_QUIRK(PCI_VENDOR_ID_DELL, 0x01ef,
		      "unknown Dell", STAC_9200_DELL_M25),
	SND_PCI_QUIRK(PCI_VENDOR_ID_DELL, 0x01f5,
		      "Dell Inspiron 1501", STAC_9200_DELL_M26),
	SND_PCI_QUIRK(PCI_VENDOR_ID_DELL, 0x01f6,
		      "unknown Dell", STAC_9200_DELL_M26),
	/* Panasonic */
	SND_PCI_QUIRK(0x10f7, 0x8338, "Panasonic CF-74", STAC_9200_PANASONIC),
	/* Gateway machines needs EAPD to be set on resume */
	SND_PCI_QUIRK(0x107b, 0x0205, "Gateway S-7110M", STAC_9200_GATEWAY),
	SND_PCI_QUIRK(0x107b, 0x0317, "Gateway MT3423, MX341*",
		      STAC_9200_GATEWAY),
	SND_PCI_QUIRK(0x107b, 0x0318, "Gateway ML3019, MT3707",
		      STAC_9200_GATEWAY),
	/* OQO Mobile */
	SND_PCI_QUIRK(0x1106, 0x3288, "OQO Model 2", STAC_9200_OQO),
	{} /* terminator */
};

static unsigned int ref925x_pin_configs[8] = {
	0x40c003f0, 0x424503f2, 0x01813022, 0x02a19021,
	0x90a70320, 0x02214210, 0x01019020, 0x9033032e,
};

static unsigned int stac925x_MA6_pin_configs[8] = {
	0x40c003f0, 0x424503f2, 0x01813022, 0x02a19021,
	0x90a70320, 0x90100211, 0x400003f1, 0x9033032e,
};

static unsigned int stac925x_PA6_pin_configs[8] = {
	0x40c003f0, 0x424503f2, 0x01813022, 0x02a19021,
	0x50a103f0, 0x90100211, 0x400003f1, 0x9033032e,
};

static unsigned int stac925xM2_2_pin_configs[8] = {
	0x40c003f3, 0x424503f2, 0x04180011, 0x02a19020,
	0x50a103f0, 0x90100212, 0x400003f1, 0x9033032e,
};

static unsigned int *stac925x_brd_tbl[STAC_925x_MODELS] = {
	[STAC_REF] = ref925x_pin_configs,
	[STAC_M2_2] = stac925xM2_2_pin_configs,
	[STAC_MA6] = stac925x_MA6_pin_configs,
	[STAC_PA6] = stac925x_PA6_pin_configs,
};

static const char *stac925x_models[STAC_925x_MODELS] = {
	[STAC_REF] = "ref",
	[STAC_M2_2] = "m2-2",
	[STAC_MA6] = "m6",
	[STAC_PA6] = "pa6",
};

static struct snd_pci_quirk stac925x_cfg_tbl[] = {
	/* SigmaTel reference board */
	SND_PCI_QUIRK(PCI_VENDOR_ID_INTEL, 0x2668, "DFI LanParty", STAC_REF),
	SND_PCI_QUIRK(0x8384, 0x7632, "Stac9202 Reference Board", STAC_REF),
	SND_PCI_QUIRK(0x107b, 0x0316, "Gateway M255", STAC_REF),
	SND_PCI_QUIRK(0x107b, 0x0366, "Gateway MP6954", STAC_REF),
	SND_PCI_QUIRK(0x107b, 0x0461, "Gateway NX560XL", STAC_MA6),
	SND_PCI_QUIRK(0x107b, 0x0681, "Gateway NX860", STAC_PA6),
	SND_PCI_QUIRK(0x1002, 0x437b, "Gateway MX6453", STAC_M2_2),
	{} /* terminator */
};

static unsigned int ref92hd73xx_pin_configs[13] = {
	0x02214030, 0x02a19040, 0x01a19020, 0x02214030,
	0x0181302e, 0x01014010, 0x01014020, 0x01014030,
	0x02319040, 0x90a000f0, 0x90a000f0, 0x01452050,
	0x01452050,
};

static unsigned int dell_m6_pin_configs[13] = {
	0x0321101f, 0x4f00000f, 0x4f0000f0, 0x90170110,
	0x03a11020, 0x0321101f, 0x4f0000f0, 0x4f0000f0,
	0x4f0000f0, 0x90a60160, 0x4f0000f0, 0x4f0000f0,
	0x4f0000f0,
};

static unsigned int *stac92hd73xx_brd_tbl[STAC_92HD73XX_MODELS] = {
	[STAC_92HD73XX_REF]	= ref92hd73xx_pin_configs,
	[STAC_DELL_M6]	= dell_m6_pin_configs,
	[STAC_DELL_EQ]	= dell_m6_pin_configs,
};

static const char *stac92hd73xx_models[STAC_92HD73XX_MODELS] = {
	[STAC_92HD73XX_REF] = "ref",
	[STAC_DELL_M6] = "dell-m6",
	[STAC_DELL_EQ] = "dell-eq",
};

static struct snd_pci_quirk stac92hd73xx_cfg_tbl[] = {
	/* SigmaTel reference board */
	SND_PCI_QUIRK(PCI_VENDOR_ID_INTEL, 0x2668,
				"DFI LanParty", STAC_92HD73XX_REF),
	SND_PCI_QUIRK(PCI_VENDOR_ID_DELL, 0x0254,
				"unknown Dell", STAC_DELL_M6),
	SND_PCI_QUIRK(PCI_VENDOR_ID_DELL, 0x0255,
				"unknown Dell", STAC_DELL_M6),
	SND_PCI_QUIRK(PCI_VENDOR_ID_DELL, 0x0256,
				"unknown Dell", STAC_DELL_M6),
	SND_PCI_QUIRK(PCI_VENDOR_ID_DELL, 0x0257,
				"unknown Dell", STAC_DELL_M6),
	SND_PCI_QUIRK(PCI_VENDOR_ID_DELL, 0x025e,
				"unknown Dell", STAC_DELL_M6),
	SND_PCI_QUIRK(PCI_VENDOR_ID_DELL, 0x025f,
				"unknown Dell", STAC_DELL_M6),
	SND_PCI_QUIRK(PCI_VENDOR_ID_DELL, 0x0271,
				"unknown Dell", STAC_DELL_M6),
	{} /* terminator */
};

static unsigned int ref92hd83xxx_pin_configs[14] = {
	0x02214030, 0x02211010, 0x02a19020, 0x02170130,
	0x01014050, 0x01819040, 0x01014020, 0x90a3014e,
	0x40f000f0, 0x40f000f0, 0x40f000f0, 0x40f000f0,
	0x01451160, 0x98560170,
};

static unsigned int *stac92hd83xxx_brd_tbl[STAC_92HD83XXX_MODELS] = {
	[STAC_92HD83XXX_REF] = ref92hd83xxx_pin_configs,
};

static const char *stac92hd83xxx_models[STAC_92HD83XXX_MODELS] = {
	[STAC_92HD83XXX_REF] = "ref",
};

static struct snd_pci_quirk stac92hd83xxx_cfg_tbl[] = {
	/* SigmaTel reference board */
	SND_PCI_QUIRK(PCI_VENDOR_ID_INTEL, 0x2668,
		      "DFI LanParty", STAC_92HD71BXX_REF),
};

static unsigned int ref92hd71bxx_pin_configs[11] = {
	0x02214030, 0x02a19040, 0x01a19020, 0x01014010,
	0x0181302e, 0x01014010, 0x01019020, 0x90a000f0,
	0x90a000f0, 0x01452050, 0x01452050,
};

static unsigned int dell_m4_1_pin_configs[11] = {
	0x0421101f, 0x04a11221, 0x40f000f0, 0x90170110,
	0x23a1902e, 0x23014250, 0x40f000f0, 0x90a000f0,
	0x40f000f0, 0x4f0000f0, 0x4f0000f0,
};

static unsigned int dell_m4_2_pin_configs[11] = {
	0x0421101f, 0x04a11221, 0x90a70330, 0x90170110,
	0x23a1902e, 0x23014250, 0x40f000f0, 0x40f000f0,
	0x40f000f0, 0x044413b0, 0x044413b0,
};

static unsigned int *stac92hd71bxx_brd_tbl[STAC_92HD71BXX_MODELS] = {
	[STAC_92HD71BXX_REF] = ref92hd71bxx_pin_configs,
	[STAC_DELL_M4_1]	= dell_m4_1_pin_configs,
	[STAC_DELL_M4_2]	= dell_m4_2_pin_configs,
	[STAC_HP_M4]		= NULL,
};

static const char *stac92hd71bxx_models[STAC_92HD71BXX_MODELS] = {
	[STAC_92HD71BXX_REF] = "ref",
	[STAC_DELL_M4_1] = "dell-m4-1",
	[STAC_DELL_M4_2] = "dell-m4-2",
	[STAC_HP_M4] = "hp-m4",
};

static struct snd_pci_quirk stac92hd71bxx_cfg_tbl[] = {
	/* SigmaTel reference board */
	SND_PCI_QUIRK(PCI_VENDOR_ID_INTEL, 0x2668,
		      "DFI LanParty", STAC_92HD71BXX_REF),
	SND_PCI_QUIRK(PCI_VENDOR_ID_HP, 0x361a,
				"unknown HP", STAC_HP_M4),
	SND_PCI_QUIRK(PCI_VENDOR_ID_DELL, 0x0233,
				"unknown Dell", STAC_DELL_M4_1),
	SND_PCI_QUIRK(PCI_VENDOR_ID_DELL, 0x0234,
				"unknown Dell", STAC_DELL_M4_1),
	SND_PCI_QUIRK(PCI_VENDOR_ID_DELL, 0x0250,
				"unknown Dell", STAC_DELL_M4_1),
	SND_PCI_QUIRK(PCI_VENDOR_ID_DELL, 0x024f,
				"unknown Dell", STAC_DELL_M4_1),
	SND_PCI_QUIRK(PCI_VENDOR_ID_DELL, 0x024d,
				"unknown Dell", STAC_DELL_M4_1),
	SND_PCI_QUIRK(PCI_VENDOR_ID_DELL, 0x0251,
				"unknown Dell", STAC_DELL_M4_1),
	SND_PCI_QUIRK(PCI_VENDOR_ID_DELL, 0x0277,
				"unknown Dell", STAC_DELL_M4_1),
	SND_PCI_QUIRK(PCI_VENDOR_ID_DELL, 0x0263,
				"unknown Dell", STAC_DELL_M4_2),
	SND_PCI_QUIRK(PCI_VENDOR_ID_DELL, 0x0265,
				"unknown Dell", STAC_DELL_M4_2),
	SND_PCI_QUIRK(PCI_VENDOR_ID_DELL, 0x0262,
				"unknown Dell", STAC_DELL_M4_2),
	SND_PCI_QUIRK(PCI_VENDOR_ID_DELL, 0x0264,
				"unknown Dell", STAC_DELL_M4_2),
	{} /* terminator */
};

static unsigned int ref922x_pin_configs[10] = {
	0x01014010, 0x01016011, 0x01012012, 0x0221401f,
	0x01813122, 0x01011014, 0x01441030, 0x01c41030,
	0x40000100, 0x40000100,
};

/*
    STAC 922X pin configs for
    102801A7
    102801AB
    102801A9
    102801D1
    102801D2
*/
static unsigned int dell_922x_d81_pin_configs[10] = {
	0x02214030, 0x01a19021, 0x01111012, 0x01114010,
	0x02a19020, 0x01117011, 0x400001f0, 0x400001f1,
	0x01813122, 0x400001f2,
};

/*
    STAC 922X pin configs for
    102801AC
    102801D0
*/
static unsigned int dell_922x_d82_pin_configs[10] = {
	0x02214030, 0x01a19021, 0x01111012, 0x01114010,
	0x02a19020, 0x01117011, 0x01451140, 0x400001f0,
	0x01813122, 0x400001f1,
};

/*
    STAC 922X pin configs for
    102801BF
*/
static unsigned int dell_922x_m81_pin_configs[10] = {
	0x0321101f, 0x01112024, 0x01111222, 0x91174220,
	0x03a11050, 0x01116221, 0x90a70330, 0x01452340, 
	0x40C003f1, 0x405003f0,
};

/*
    STAC 9221 A1 pin configs for
    102801D7 (Dell XPS M1210)
*/
static unsigned int dell_922x_m82_pin_configs[10] = {
	0x02211211, 0x408103ff, 0x02a1123e, 0x90100310, 
	0x408003f1, 0x0221121f, 0x03451340, 0x40c003f2, 
	0x508003f3, 0x405003f4, 
};

static unsigned int d945gtp3_pin_configs[10] = {
	0x0221401f, 0x01a19022, 0x01813021, 0x01014010,
	0x40000100, 0x40000100, 0x40000100, 0x40000100,
	0x02a19120, 0x40000100,
};

static unsigned int d945gtp5_pin_configs[10] = {
	0x0221401f, 0x01011012, 0x01813024, 0x01014010,
	0x01a19021, 0x01016011, 0x01452130, 0x40000100,
	0x02a19320, 0x40000100,
};

static unsigned int intel_mac_v1_pin_configs[10] = {
	0x0121e21f, 0x400000ff, 0x9017e110, 0x400000fd,
	0x400000fe, 0x0181e020, 0x1145e030, 0x11c5e240,
	0x400000fc, 0x400000fb,
};

static unsigned int intel_mac_v2_pin_configs[10] = {
	0x0121e21f, 0x90a7012e, 0x9017e110, 0x400000fd,
	0x400000fe, 0x0181e020, 0x1145e230, 0x500000fa,
	0x400000fc, 0x400000fb,
};

static unsigned int intel_mac_v3_pin_configs[10] = {
	0x0121e21f, 0x90a7012e, 0x9017e110, 0x400000fd,
	0x400000fe, 0x0181e020, 0x1145e230, 0x11c5e240,
	0x400000fc, 0x400000fb,
};

static unsigned int intel_mac_v4_pin_configs[10] = {
	0x0321e21f, 0x03a1e02e, 0x9017e110, 0x9017e11f,
	0x400000fe, 0x0381e020, 0x1345e230, 0x13c5e240,
	0x400000fc, 0x400000fb,
};

static unsigned int intel_mac_v5_pin_configs[10] = {
	0x0321e21f, 0x03a1e02e, 0x9017e110, 0x9017e11f,
	0x400000fe, 0x0381e020, 0x1345e230, 0x13c5e240,
	0x400000fc, 0x400000fb,
};

static unsigned int ecs202_pin_configs[10] = {
	0x0221401f, 0x02a19020, 0x01a19020, 0x01114010,
	0x408000f0, 0x01813022, 0x074510a0, 0x40c400f1,
	0x9037012e, 0x40e000f2,
};

static unsigned int *stac922x_brd_tbl[STAC_922X_MODELS] = {
	[STAC_D945_REF] = ref922x_pin_configs,
	[STAC_D945GTP3] = d945gtp3_pin_configs,
	[STAC_D945GTP5] = d945gtp5_pin_configs,
	[STAC_INTEL_MAC_V1] = intel_mac_v1_pin_configs,
	[STAC_INTEL_MAC_V2] = intel_mac_v2_pin_configs,
	[STAC_INTEL_MAC_V3] = intel_mac_v3_pin_configs,
	[STAC_INTEL_MAC_V4] = intel_mac_v4_pin_configs,
	[STAC_INTEL_MAC_V5] = intel_mac_v5_pin_configs,
	[STAC_INTEL_MAC_AUTO] = intel_mac_v3_pin_configs,
	/* for backward compatibility */
	[STAC_MACMINI] = intel_mac_v3_pin_configs,
	[STAC_MACBOOK] = intel_mac_v5_pin_configs,
	[STAC_MACBOOK_PRO_V1] = intel_mac_v3_pin_configs,
	[STAC_MACBOOK_PRO_V2] = intel_mac_v3_pin_configs,
	[STAC_IMAC_INTEL] = intel_mac_v2_pin_configs,
	[STAC_IMAC_INTEL_20] = intel_mac_v3_pin_configs,
	[STAC_ECS_202] = ecs202_pin_configs,
	[STAC_922X_DELL_D81] = dell_922x_d81_pin_configs,
	[STAC_922X_DELL_D82] = dell_922x_d82_pin_configs,	
	[STAC_922X_DELL_M81] = dell_922x_m81_pin_configs,
	[STAC_922X_DELL_M82] = dell_922x_m82_pin_configs,	
};

static const char *stac922x_models[STAC_922X_MODELS] = {
	[STAC_D945_REF]	= "ref",
	[STAC_D945GTP5]	= "5stack",
	[STAC_D945GTP3]	= "3stack",
	[STAC_INTEL_MAC_V1] = "intel-mac-v1",
	[STAC_INTEL_MAC_V2] = "intel-mac-v2",
	[STAC_INTEL_MAC_V3] = "intel-mac-v3",
	[STAC_INTEL_MAC_V4] = "intel-mac-v4",
	[STAC_INTEL_MAC_V5] = "intel-mac-v5",
	[STAC_INTEL_MAC_AUTO] = "intel-mac-auto",
	/* for backward compatibility */
	[STAC_MACMINI]	= "macmini",
	[STAC_MACBOOK]	= "macbook",
	[STAC_MACBOOK_PRO_V1]	= "macbook-pro-v1",
	[STAC_MACBOOK_PRO_V2]	= "macbook-pro",
	[STAC_IMAC_INTEL] = "imac-intel",
	[STAC_IMAC_INTEL_20] = "imac-intel-20",
	[STAC_ECS_202] = "ecs202",
	[STAC_922X_DELL_D81] = "dell-d81",
	[STAC_922X_DELL_D82] = "dell-d82",
	[STAC_922X_DELL_M81] = "dell-m81",
	[STAC_922X_DELL_M82] = "dell-m82",
};

static struct snd_pci_quirk stac922x_cfg_tbl[] = {
	/* SigmaTel reference board */
	SND_PCI_QUIRK(PCI_VENDOR_ID_INTEL, 0x2668,
		      "DFI LanParty", STAC_D945_REF),
	/* Intel 945G based systems */
	SND_PCI_QUIRK(PCI_VENDOR_ID_INTEL, 0x0101,
		      "Intel D945G", STAC_D945GTP3),
	SND_PCI_QUIRK(PCI_VENDOR_ID_INTEL, 0x0202,
		      "Intel D945G", STAC_D945GTP3),
	SND_PCI_QUIRK(PCI_VENDOR_ID_INTEL, 0x0606,
		      "Intel D945G", STAC_D945GTP3),
	SND_PCI_QUIRK(PCI_VENDOR_ID_INTEL, 0x0601,
		      "Intel D945G", STAC_D945GTP3),
	SND_PCI_QUIRK(PCI_VENDOR_ID_INTEL, 0x0111,
		      "Intel D945G", STAC_D945GTP3),
	SND_PCI_QUIRK(PCI_VENDOR_ID_INTEL, 0x1115,
		      "Intel D945G", STAC_D945GTP3),
	SND_PCI_QUIRK(PCI_VENDOR_ID_INTEL, 0x1116,
		      "Intel D945G", STAC_D945GTP3),
	SND_PCI_QUIRK(PCI_VENDOR_ID_INTEL, 0x1117,
		      "Intel D945G", STAC_D945GTP3),
	SND_PCI_QUIRK(PCI_VENDOR_ID_INTEL, 0x1118,
		      "Intel D945G", STAC_D945GTP3),
	SND_PCI_QUIRK(PCI_VENDOR_ID_INTEL, 0x1119,
		      "Intel D945G", STAC_D945GTP3),
	SND_PCI_QUIRK(PCI_VENDOR_ID_INTEL, 0x8826,
		      "Intel D945G", STAC_D945GTP3),
	SND_PCI_QUIRK(PCI_VENDOR_ID_INTEL, 0x5049,
		      "Intel D945G", STAC_D945GTP3),
	SND_PCI_QUIRK(PCI_VENDOR_ID_INTEL, 0x5055,
		      "Intel D945G", STAC_D945GTP3),
	SND_PCI_QUIRK(PCI_VENDOR_ID_INTEL, 0x5048,
		      "Intel D945G", STAC_D945GTP3),
	SND_PCI_QUIRK(PCI_VENDOR_ID_INTEL, 0x0110,
		      "Intel D945G", STAC_D945GTP3),
	/* Intel D945G 5-stack systems */
	SND_PCI_QUIRK(PCI_VENDOR_ID_INTEL, 0x0404,
		      "Intel D945G", STAC_D945GTP5),
	SND_PCI_QUIRK(PCI_VENDOR_ID_INTEL, 0x0303,
		      "Intel D945G", STAC_D945GTP5),
	SND_PCI_QUIRK(PCI_VENDOR_ID_INTEL, 0x0013,
		      "Intel D945G", STAC_D945GTP5),
	SND_PCI_QUIRK(PCI_VENDOR_ID_INTEL, 0x0417,
		      "Intel D945G", STAC_D945GTP5),
	/* Intel 945P based systems */
	SND_PCI_QUIRK(PCI_VENDOR_ID_INTEL, 0x0b0b,
		      "Intel D945P", STAC_D945GTP3),
	SND_PCI_QUIRK(PCI_VENDOR_ID_INTEL, 0x0112,
		      "Intel D945P", STAC_D945GTP3),
	SND_PCI_QUIRK(PCI_VENDOR_ID_INTEL, 0x0d0d,
		      "Intel D945P", STAC_D945GTP3),
	SND_PCI_QUIRK(PCI_VENDOR_ID_INTEL, 0x0909,
		      "Intel D945P", STAC_D945GTP3),
	SND_PCI_QUIRK(PCI_VENDOR_ID_INTEL, 0x0505,
		      "Intel D945P", STAC_D945GTP3),
	SND_PCI_QUIRK(PCI_VENDOR_ID_INTEL, 0x0707,
		      "Intel D945P", STAC_D945GTP5),
	/* other systems  */
	/* Apple Intel Mac (Mac Mini, MacBook, MacBook Pro...) */
	SND_PCI_QUIRK(0x8384, 0x7680,
		      "Mac", STAC_INTEL_MAC_AUTO),
	/* Dell systems  */
	SND_PCI_QUIRK(PCI_VENDOR_ID_DELL, 0x01a7,
		      "unknown Dell", STAC_922X_DELL_D81),
	SND_PCI_QUIRK(PCI_VENDOR_ID_DELL, 0x01a9,
		      "unknown Dell", STAC_922X_DELL_D81),
	SND_PCI_QUIRK(PCI_VENDOR_ID_DELL, 0x01ab,
		      "unknown Dell", STAC_922X_DELL_D81),
	SND_PCI_QUIRK(PCI_VENDOR_ID_DELL, 0x01ac,
		      "unknown Dell", STAC_922X_DELL_D82),
	SND_PCI_QUIRK(PCI_VENDOR_ID_DELL, 0x01bf,
		      "unknown Dell", STAC_922X_DELL_M81),
	SND_PCI_QUIRK(PCI_VENDOR_ID_DELL, 0x01d0,
		      "unknown Dell", STAC_922X_DELL_D82),
	SND_PCI_QUIRK(PCI_VENDOR_ID_DELL, 0x01d1,
		      "unknown Dell", STAC_922X_DELL_D81),
	SND_PCI_QUIRK(PCI_VENDOR_ID_DELL, 0x01d2,
		      "unknown Dell", STAC_922X_DELL_D81),
	SND_PCI_QUIRK(PCI_VENDOR_ID_DELL, 0x01d7,
		      "Dell XPS M1210", STAC_922X_DELL_M82),
	/* ECS/PC Chips boards */
	SND_PCI_QUIRK(0x1019, 0x2144,
		      "ECS/PC chips", STAC_ECS_202),
	SND_PCI_QUIRK(0x1019, 0x2608,
		      "ECS/PC chips", STAC_ECS_202),
	SND_PCI_QUIRK(0x1019, 0x2633,
		      "ECS/PC chips P17G/1333", STAC_ECS_202),
	SND_PCI_QUIRK(0x1019, 0x2811,
		      "ECS/PC chips", STAC_ECS_202),
	SND_PCI_QUIRK(0x1019, 0x2812,
		      "ECS/PC chips", STAC_ECS_202),
	SND_PCI_QUIRK(0x1019, 0x2813,
		      "ECS/PC chips", STAC_ECS_202),
	SND_PCI_QUIRK(0x1019, 0x2814,
		      "ECS/PC chips", STAC_ECS_202),
	SND_PCI_QUIRK(0x1019, 0x2815,
		      "ECS/PC chips", STAC_ECS_202),
	SND_PCI_QUIRK(0x1019, 0x2816,
		      "ECS/PC chips", STAC_ECS_202),
	SND_PCI_QUIRK(0x1019, 0x2817,
		      "ECS/PC chips", STAC_ECS_202),
	SND_PCI_QUIRK(0x1019, 0x2818,
		      "ECS/PC chips", STAC_ECS_202),
	SND_PCI_QUIRK(0x1019, 0x2819,
		      "ECS/PC chips", STAC_ECS_202),
	SND_PCI_QUIRK(0x1019, 0x2820,
		      "ECS/PC chips", STAC_ECS_202),
	{} /* terminator */
};

static unsigned int ref927x_pin_configs[14] = {
	0x02214020, 0x02a19080, 0x0181304e, 0x01014010,
	0x01a19040, 0x01011012, 0x01016011, 0x0101201f, 
	0x183301f0, 0x18a001f0, 0x18a001f0, 0x01442070,
	0x01c42190, 0x40000100,
};

static unsigned int d965_3st_pin_configs[14] = {
	0x0221401f, 0x02a19120, 0x40000100, 0x01014011,
	0x01a19021, 0x01813024, 0x40000100, 0x40000100,
	0x40000100, 0x40000100, 0x40000100, 0x40000100,
	0x40000100, 0x40000100
};

static unsigned int d965_5st_pin_configs[14] = {
	0x02214020, 0x02a19080, 0x0181304e, 0x01014010,
	0x01a19040, 0x01011012, 0x01016011, 0x40000100,
	0x40000100, 0x40000100, 0x40000100, 0x01442070,
	0x40000100, 0x40000100
};

static unsigned int dell_3st_pin_configs[14] = {
	0x02211230, 0x02a11220, 0x01a19040, 0x01114210,
	0x01111212, 0x01116211, 0x01813050, 0x01112214,
	0x403003fa, 0x90a60040, 0x90a60040, 0x404003fb,
	0x40c003fc, 0x40000100
};

static unsigned int *stac927x_brd_tbl[STAC_927X_MODELS] = {
	[STAC_D965_REF]  = ref927x_pin_configs,
	[STAC_D965_3ST]  = d965_3st_pin_configs,
	[STAC_D965_5ST]  = d965_5st_pin_configs,
	[STAC_DELL_3ST]  = dell_3st_pin_configs,
	[STAC_DELL_BIOS] = NULL,
};

static const char *stac927x_models[STAC_927X_MODELS] = {
	[STAC_D965_REF]		= "ref",
	[STAC_D965_3ST]		= "3stack",
	[STAC_D965_5ST]		= "5stack",
	[STAC_DELL_3ST]		= "dell-3stack",
	[STAC_DELL_BIOS]	= "dell-bios",
};

static struct snd_pci_quirk stac927x_cfg_tbl[] = {
	/* SigmaTel reference board */
	SND_PCI_QUIRK(PCI_VENDOR_ID_INTEL, 0x2668,
		      "DFI LanParty", STAC_D965_REF),
	 /* Intel 946 based systems */
	SND_PCI_QUIRK(PCI_VENDOR_ID_INTEL, 0x3d01, "Intel D946", STAC_D965_3ST),
	SND_PCI_QUIRK(PCI_VENDOR_ID_INTEL, 0xa301, "Intel D946", STAC_D965_3ST),
	/* 965 based 3 stack systems */
	SND_PCI_QUIRK(PCI_VENDOR_ID_INTEL, 0x2116, "Intel D965", STAC_D965_3ST),
	SND_PCI_QUIRK(PCI_VENDOR_ID_INTEL, 0x2115, "Intel D965", STAC_D965_3ST),
	SND_PCI_QUIRK(PCI_VENDOR_ID_INTEL, 0x2114, "Intel D965", STAC_D965_3ST),
	SND_PCI_QUIRK(PCI_VENDOR_ID_INTEL, 0x2113, "Intel D965", STAC_D965_3ST),
	SND_PCI_QUIRK(PCI_VENDOR_ID_INTEL, 0x2112, "Intel D965", STAC_D965_3ST),
	SND_PCI_QUIRK(PCI_VENDOR_ID_INTEL, 0x2111, "Intel D965", STAC_D965_3ST),
	SND_PCI_QUIRK(PCI_VENDOR_ID_INTEL, 0x2110, "Intel D965", STAC_D965_3ST),
	SND_PCI_QUIRK(PCI_VENDOR_ID_INTEL, 0x2009, "Intel D965", STAC_D965_3ST),
	SND_PCI_QUIRK(PCI_VENDOR_ID_INTEL, 0x2008, "Intel D965", STAC_D965_3ST),
	SND_PCI_QUIRK(PCI_VENDOR_ID_INTEL, 0x2007, "Intel D965", STAC_D965_3ST),
	SND_PCI_QUIRK(PCI_VENDOR_ID_INTEL, 0x2006, "Intel D965", STAC_D965_3ST),
	SND_PCI_QUIRK(PCI_VENDOR_ID_INTEL, 0x2005, "Intel D965", STAC_D965_3ST),
	SND_PCI_QUIRK(PCI_VENDOR_ID_INTEL, 0x2004, "Intel D965", STAC_D965_3ST),
	SND_PCI_QUIRK(PCI_VENDOR_ID_INTEL, 0x2003, "Intel D965", STAC_D965_3ST),
	SND_PCI_QUIRK(PCI_VENDOR_ID_INTEL, 0x2002, "Intel D965", STAC_D965_3ST),
	SND_PCI_QUIRK(PCI_VENDOR_ID_INTEL, 0x2001, "Intel D965", STAC_D965_3ST),
	/* Dell 3 stack systems */
	SND_PCI_QUIRK(PCI_VENDOR_ID_DELL,  0x01f7, "Dell XPS M1730", STAC_DELL_3ST),
	SND_PCI_QUIRK(PCI_VENDOR_ID_DELL,  0x01dd, "Dell Dimension E520", STAC_DELL_3ST),
	SND_PCI_QUIRK(PCI_VENDOR_ID_DELL,  0x01ed, "Dell     ", STAC_DELL_3ST),
	SND_PCI_QUIRK(PCI_VENDOR_ID_DELL,  0x01f4, "Dell     ", STAC_DELL_3ST),
	/* Dell 3 stack systems with verb table in BIOS */
	SND_PCI_QUIRK(PCI_VENDOR_ID_DELL,  0x01f3, "Dell Inspiron 1420", STAC_DELL_BIOS),
	SND_PCI_QUIRK(PCI_VENDOR_ID_DELL,  0x0227, "Dell Vostro 1400  ", STAC_DELL_BIOS),
	SND_PCI_QUIRK(PCI_VENDOR_ID_DELL,  0x022e, "Dell     ", STAC_DELL_BIOS),
	SND_PCI_QUIRK(PCI_VENDOR_ID_DELL,  0x022f, "Dell Inspiron 1525", STAC_DELL_3ST),
	SND_PCI_QUIRK(PCI_VENDOR_ID_DELL,  0x0242, "Dell     ", STAC_DELL_BIOS),
	SND_PCI_QUIRK(PCI_VENDOR_ID_DELL,  0x0243, "Dell     ", STAC_DELL_BIOS),
	SND_PCI_QUIRK(PCI_VENDOR_ID_DELL,  0x02ff, "Dell     ", STAC_DELL_BIOS),
	SND_PCI_QUIRK(PCI_VENDOR_ID_DELL,  0x0209, "Dell XPS 1330", STAC_DELL_BIOS),
	/* 965 based 5 stack systems */
	SND_PCI_QUIRK(PCI_VENDOR_ID_INTEL, 0x2301, "Intel D965", STAC_D965_5ST),
	SND_PCI_QUIRK(PCI_VENDOR_ID_INTEL, 0x2302, "Intel D965", STAC_D965_5ST),
	SND_PCI_QUIRK(PCI_VENDOR_ID_INTEL, 0x2303, "Intel D965", STAC_D965_5ST),
	SND_PCI_QUIRK(PCI_VENDOR_ID_INTEL, 0x2304, "Intel D965", STAC_D965_5ST),
	SND_PCI_QUIRK(PCI_VENDOR_ID_INTEL, 0x2305, "Intel D965", STAC_D965_5ST),
	SND_PCI_QUIRK(PCI_VENDOR_ID_INTEL, 0x2501, "Intel D965", STAC_D965_5ST),
	SND_PCI_QUIRK(PCI_VENDOR_ID_INTEL, 0x2502, "Intel D965", STAC_D965_5ST),
	SND_PCI_QUIRK(PCI_VENDOR_ID_INTEL, 0x2503, "Intel D965", STAC_D965_5ST),
	SND_PCI_QUIRK(PCI_VENDOR_ID_INTEL, 0x2504, "Intel D965", STAC_D965_5ST),
	{} /* terminator */
};

static unsigned int ref9205_pin_configs[12] = {
	0x40000100, 0x40000100, 0x01016011, 0x01014010,
	0x01813122, 0x01a19021, 0x01019020, 0x40000100,
	0x90a000f0, 0x90a000f0, 0x01441030, 0x01c41030
};

/*
    STAC 9205 pin configs for
    102801F1
    102801F2
    102801FC
    102801FD
    10280204
    1028021F
    10280228 (Dell Vostro 1500)
*/
static unsigned int dell_9205_m42_pin_configs[12] = {
	0x0321101F, 0x03A11020, 0x400003FA, 0x90170310,
	0x400003FB, 0x400003FC, 0x400003FD, 0x40F000F9,
	0x90A60330, 0x400003FF, 0x0144131F, 0x40C003FE,
};

/*
    STAC 9205 pin configs for
    102801F9
    102801FA
    102801FE
    102801FF (Dell Precision M4300)
    10280206
    10280200
    10280201
*/
static unsigned int dell_9205_m43_pin_configs[12] = {
	0x0321101f, 0x03a11020, 0x90a70330, 0x90170310,
	0x400000fe, 0x400000ff, 0x400000fd, 0x40f000f9,
	0x400000fa, 0x400000fc, 0x0144131f, 0x40c003f8,
};

static unsigned int dell_9205_m44_pin_configs[12] = {
	0x0421101f, 0x04a11020, 0x400003fa, 0x90170310,
	0x400003fb, 0x400003fc, 0x400003fd, 0x400003f9,
	0x90a60330, 0x400003ff, 0x01441340, 0x40c003fe,
};

static unsigned int *stac9205_brd_tbl[STAC_9205_MODELS] = {
	[STAC_9205_REF] = ref9205_pin_configs,
	[STAC_9205_DELL_M42] = dell_9205_m42_pin_configs,
	[STAC_9205_DELL_M43] = dell_9205_m43_pin_configs,
	[STAC_9205_DELL_M44] = dell_9205_m44_pin_configs,
};

static const char *stac9205_models[STAC_9205_MODELS] = {
	[STAC_9205_REF] = "ref",
	[STAC_9205_DELL_M42] = "dell-m42",
	[STAC_9205_DELL_M43] = "dell-m43",
	[STAC_9205_DELL_M44] = "dell-m44",
};

static struct snd_pci_quirk stac9205_cfg_tbl[] = {
	/* SigmaTel reference board */
	SND_PCI_QUIRK(PCI_VENDOR_ID_INTEL, 0x2668,
		      "DFI LanParty", STAC_9205_REF),
	SND_PCI_QUIRK(PCI_VENDOR_ID_DELL, 0x01f1,
		      "unknown Dell", STAC_9205_DELL_M42),
	SND_PCI_QUIRK(PCI_VENDOR_ID_DELL, 0x01f2,
		      "unknown Dell", STAC_9205_DELL_M42),
	SND_PCI_QUIRK(PCI_VENDOR_ID_DELL, 0x01f8,
		      "Dell Precision", STAC_9205_DELL_M43),
	SND_PCI_QUIRK(PCI_VENDOR_ID_DELL, 0x01f9,
		      "Dell Precision", STAC_9205_DELL_M43),
	SND_PCI_QUIRK(PCI_VENDOR_ID_DELL, 0x01fa,
		      "Dell Precision", STAC_9205_DELL_M43),
	SND_PCI_QUIRK(PCI_VENDOR_ID_DELL, 0x01fc,
		      "unknown Dell", STAC_9205_DELL_M42),
	SND_PCI_QUIRK(PCI_VENDOR_ID_DELL, 0x01fd,
		      "unknown Dell", STAC_9205_DELL_M42),
	SND_PCI_QUIRK(PCI_VENDOR_ID_DELL, 0x01fe,
		      "Dell Precision", STAC_9205_DELL_M43),
	SND_PCI_QUIRK(PCI_VENDOR_ID_DELL, 0x01ff,
		      "Dell Precision M4300", STAC_9205_DELL_M43),
	SND_PCI_QUIRK(PCI_VENDOR_ID_DELL, 0x0204,
		      "unknown Dell", STAC_9205_DELL_M42),
	SND_PCI_QUIRK(PCI_VENDOR_ID_DELL, 0x0206,
		      "Dell Precision", STAC_9205_DELL_M43),
	SND_PCI_QUIRK(PCI_VENDOR_ID_DELL, 0x021b,
		      "Dell Precision", STAC_9205_DELL_M43),
	SND_PCI_QUIRK(PCI_VENDOR_ID_DELL, 0x021c,
		      "Dell Precision", STAC_9205_DELL_M43),
	SND_PCI_QUIRK(PCI_VENDOR_ID_DELL, 0x021f,
		      "Dell Inspiron", STAC_9205_DELL_M44),
	SND_PCI_QUIRK(PCI_VENDOR_ID_DELL, 0x0228,
		      "Dell Vostro 1500", STAC_9205_DELL_M42),
	{} /* terminator */
};

static int stac92xx_save_bios_config_regs(struct hda_codec *codec)
{
	int i;
	struct sigmatel_spec *spec = codec->spec;
	
	if (! spec->bios_pin_configs) {
		spec->bios_pin_configs = kcalloc(spec->num_pins,
		                                 sizeof(*spec->bios_pin_configs), GFP_KERNEL);
		if (! spec->bios_pin_configs)
			return -ENOMEM;
	}
	
	for (i = 0; i < spec->num_pins; i++) {
		hda_nid_t nid = spec->pin_nids[i];
		unsigned int pin_cfg;
		
		pin_cfg = snd_hda_codec_read(codec, nid, 0, 
			AC_VERB_GET_CONFIG_DEFAULT, 0x00);	
		snd_printdd(KERN_INFO "hda_codec: pin nid %2.2x bios pin config %8.8x\n",
					nid, pin_cfg);
		spec->bios_pin_configs[i] = pin_cfg;
	}
	
	return 0;
}

static void stac92xx_set_config_reg(struct hda_codec *codec,
				    hda_nid_t pin_nid, unsigned int pin_config)
{
	int i;
	snd_hda_codec_write(codec, pin_nid, 0,
			    AC_VERB_SET_CONFIG_DEFAULT_BYTES_0,
			    pin_config & 0x000000ff);
	snd_hda_codec_write(codec, pin_nid, 0,
			    AC_VERB_SET_CONFIG_DEFAULT_BYTES_1,
			    (pin_config & 0x0000ff00) >> 8);
	snd_hda_codec_write(codec, pin_nid, 0,
			    AC_VERB_SET_CONFIG_DEFAULT_BYTES_2,
			    (pin_config & 0x00ff0000) >> 16);
	snd_hda_codec_write(codec, pin_nid, 0,
			    AC_VERB_SET_CONFIG_DEFAULT_BYTES_3,
			    pin_config >> 24);
	i = snd_hda_codec_read(codec, pin_nid, 0,
			       AC_VERB_GET_CONFIG_DEFAULT,
			       0x00);	
	snd_printdd(KERN_INFO "hda_codec: pin nid %2.2x pin config %8.8x\n",
		    pin_nid, i);
}

static void stac92xx_set_config_regs(struct hda_codec *codec)
{
	int i;
	struct sigmatel_spec *spec = codec->spec;

 	if (!spec->pin_configs)
 		return;

	for (i = 0; i < spec->num_pins; i++)
		stac92xx_set_config_reg(codec, spec->pin_nids[i],
					spec->pin_configs[i]);
}

/*
 * Analog playback callbacks
 */
static int stac92xx_playback_pcm_open(struct hda_pcm_stream *hinfo,
				      struct hda_codec *codec,
				      struct snd_pcm_substream *substream)
{
	struct sigmatel_spec *spec = codec->spec;
	if (spec->stream_delay)
		msleep(spec->stream_delay);
	return snd_hda_multi_out_analog_open(codec, &spec->multiout, substream,
					     hinfo);
}

static int stac92xx_playback_pcm_prepare(struct hda_pcm_stream *hinfo,
					 struct hda_codec *codec,
					 unsigned int stream_tag,
					 unsigned int format,
					 struct snd_pcm_substream *substream)
{
	struct sigmatel_spec *spec = codec->spec;
	return snd_hda_multi_out_analog_prepare(codec, &spec->multiout, stream_tag, format, substream);
}

static int stac92xx_playback_pcm_cleanup(struct hda_pcm_stream *hinfo,
					struct hda_codec *codec,
					struct snd_pcm_substream *substream)
{
	struct sigmatel_spec *spec = codec->spec;
	return snd_hda_multi_out_analog_cleanup(codec, &spec->multiout);
}

/*
 * Digital playback callbacks
 */
static int stac92xx_dig_playback_pcm_open(struct hda_pcm_stream *hinfo,
					  struct hda_codec *codec,
					  struct snd_pcm_substream *substream)
{
	struct sigmatel_spec *spec = codec->spec;
	return snd_hda_multi_out_dig_open(codec, &spec->multiout);
}

static int stac92xx_dig_playback_pcm_close(struct hda_pcm_stream *hinfo,
					   struct hda_codec *codec,
					   struct snd_pcm_substream *substream)
{
	struct sigmatel_spec *spec = codec->spec;
	return snd_hda_multi_out_dig_close(codec, &spec->multiout);
}

static int stac92xx_dig_playback_pcm_prepare(struct hda_pcm_stream *hinfo,
					 struct hda_codec *codec,
					 unsigned int stream_tag,
					 unsigned int format,
					 struct snd_pcm_substream *substream)
{
	struct sigmatel_spec *spec = codec->spec;
	return snd_hda_multi_out_dig_prepare(codec, &spec->multiout,
					     stream_tag, format, substream);
}


/*
 * Analog capture callbacks
 */
static int stac92xx_capture_pcm_prepare(struct hda_pcm_stream *hinfo,
					struct hda_codec *codec,
					unsigned int stream_tag,
					unsigned int format,
					struct snd_pcm_substream *substream)
{
	struct sigmatel_spec *spec = codec->spec;
	hda_nid_t nid = spec->adc_nids[substream->number];

	if (spec->powerdown_adcs) {
		msleep(40);
		snd_hda_codec_write_cache(codec, nid, 0,
			AC_VERB_SET_POWER_STATE, AC_PWRST_D0);
	}
	snd_hda_codec_setup_stream(codec, nid, stream_tag, 0, format);
	return 0;
}

static int stac92xx_capture_pcm_cleanup(struct hda_pcm_stream *hinfo,
					struct hda_codec *codec,
					struct snd_pcm_substream *substream)
{
	struct sigmatel_spec *spec = codec->spec;
	hda_nid_t nid = spec->adc_nids[substream->number];

	snd_hda_codec_cleanup_stream(codec, nid);
	if (spec->powerdown_adcs)
		snd_hda_codec_write_cache(codec, nid, 0,
			AC_VERB_SET_POWER_STATE, AC_PWRST_D3);
	return 0;
}

static struct hda_pcm_stream stac92xx_pcm_digital_playback = {
	.substreams = 1,
	.channels_min = 2,
	.channels_max = 2,
	/* NID is set in stac92xx_build_pcms */
	.ops = {
		.open = stac92xx_dig_playback_pcm_open,
		.close = stac92xx_dig_playback_pcm_close,
		.prepare = stac92xx_dig_playback_pcm_prepare
	},
};

static struct hda_pcm_stream stac92xx_pcm_digital_capture = {
	.substreams = 1,
	.channels_min = 2,
	.channels_max = 2,
	/* NID is set in stac92xx_build_pcms */
};

static struct hda_pcm_stream stac92xx_pcm_analog_playback = {
	.substreams = 1,
	.channels_min = 2,
	.channels_max = 8,
	.nid = 0x02, /* NID to query formats and rates */
	.ops = {
		.open = stac92xx_playback_pcm_open,
		.prepare = stac92xx_playback_pcm_prepare,
		.cleanup = stac92xx_playback_pcm_cleanup
	},
};

static struct hda_pcm_stream stac92xx_pcm_analog_alt_playback = {
	.substreams = 1,
	.channels_min = 2,
	.channels_max = 2,
	.nid = 0x06, /* NID to query formats and rates */
	.ops = {
		.open = stac92xx_playback_pcm_open,
		.prepare = stac92xx_playback_pcm_prepare,
		.cleanup = stac92xx_playback_pcm_cleanup
	},
};

static struct hda_pcm_stream stac92xx_pcm_analog_capture = {
	.channels_min = 2,
	.channels_max = 2,
	/* NID + .substreams is set in stac92xx_build_pcms */
	.ops = {
		.prepare = stac92xx_capture_pcm_prepare,
		.cleanup = stac92xx_capture_pcm_cleanup
	},
};

static int stac92xx_build_pcms(struct hda_codec *codec)
{
	struct sigmatel_spec *spec = codec->spec;
	struct hda_pcm *info = spec->pcm_rec;

	codec->num_pcms = 1;
	codec->pcm_info = info;

	info->name = "STAC92xx Analog";
	info->stream[SNDRV_PCM_STREAM_PLAYBACK] = stac92xx_pcm_analog_playback;
	info->stream[SNDRV_PCM_STREAM_CAPTURE] = stac92xx_pcm_analog_capture;
	info->stream[SNDRV_PCM_STREAM_CAPTURE].nid = spec->adc_nids[0];
	info->stream[SNDRV_PCM_STREAM_CAPTURE].substreams = spec->num_adcs;

	if (spec->alt_switch) {
		codec->num_pcms++;
		info++;
		info->name = "STAC92xx Analog Alt";
		info->stream[SNDRV_PCM_STREAM_PLAYBACK] = stac92xx_pcm_analog_alt_playback;
	}

	if (spec->multiout.dig_out_nid || spec->dig_in_nid) {
		codec->num_pcms++;
		info++;
		info->name = "STAC92xx Digital";
		info->pcm_type = HDA_PCM_TYPE_SPDIF;
		if (spec->multiout.dig_out_nid) {
			info->stream[SNDRV_PCM_STREAM_PLAYBACK] = stac92xx_pcm_digital_playback;
			info->stream[SNDRV_PCM_STREAM_PLAYBACK].nid = spec->multiout.dig_out_nid;
		}
		if (spec->dig_in_nid) {
			info->stream[SNDRV_PCM_STREAM_CAPTURE] = stac92xx_pcm_digital_capture;
			info->stream[SNDRV_PCM_STREAM_CAPTURE].nid = spec->dig_in_nid;
		}
	}

	return 0;
}

static unsigned int stac92xx_get_vref(struct hda_codec *codec, hda_nid_t nid)
{
	unsigned int pincap = snd_hda_param_read(codec, nid,
						 AC_PAR_PIN_CAP);
	pincap = (pincap & AC_PINCAP_VREF) >> AC_PINCAP_VREF_SHIFT;
	if (pincap & AC_PINCAP_VREF_100)
		return AC_PINCTL_VREF_100;
	if (pincap & AC_PINCAP_VREF_80)
		return AC_PINCTL_VREF_80;
	if (pincap & AC_PINCAP_VREF_50)
		return AC_PINCTL_VREF_50;
	if (pincap & AC_PINCAP_VREF_GRD)
		return AC_PINCTL_VREF_GRD;
	return 0;
}

static void stac92xx_auto_set_pinctl(struct hda_codec *codec, hda_nid_t nid, int pin_type)

{
	snd_hda_codec_write_cache(codec, nid, 0,
				  AC_VERB_SET_PIN_WIDGET_CONTROL, pin_type);
}

#define stac92xx_hp_switch_info		snd_ctl_boolean_mono_info

static int stac92xx_hp_switch_get(struct snd_kcontrol *kcontrol,
			struct snd_ctl_elem_value *ucontrol)
{
	struct hda_codec *codec = snd_kcontrol_chip(kcontrol);
	struct sigmatel_spec *spec = codec->spec;

	ucontrol->value.integer.value[0] = !!spec->hp_switch;
	return 0;
}

static int stac92xx_hp_switch_put(struct snd_kcontrol *kcontrol,
			struct snd_ctl_elem_value *ucontrol)
{
	struct hda_codec *codec = snd_kcontrol_chip(kcontrol);
	struct sigmatel_spec *spec = codec->spec;
<<<<<<< HEAD
	struct auto_pin_cfg *cfg = &spec->autocfg;
	int nid = cfg->hp_pins[cfg->hp_outs - 1];

	spec->hp_switch = ucontrol->value.integer.value[0];
=======
	int nid = kcontrol->private_value;
 
	spec->hp_switch = ucontrol->value.integer.value[0] ? nid : 0;
>>>>>>> d7a89436

	/* check to be sure that the ports are upto date with
	 * switch changes
	 */
	codec->patch_ops.unsol_event(codec, (STAC_HP_EVENT | nid) << 26);

	return 1;
}

#define stac92xx_io_switch_info		snd_ctl_boolean_mono_info

static int stac92xx_io_switch_get(struct snd_kcontrol *kcontrol, struct snd_ctl_elem_value *ucontrol)
{
	struct hda_codec *codec = snd_kcontrol_chip(kcontrol);
	struct sigmatel_spec *spec = codec->spec;
	int io_idx = kcontrol-> private_value & 0xff;

	ucontrol->value.integer.value[0] = spec->io_switch[io_idx];
	return 0;
}

static int stac92xx_io_switch_put(struct snd_kcontrol *kcontrol, struct snd_ctl_elem_value *ucontrol)
{
        struct hda_codec *codec = snd_kcontrol_chip(kcontrol);
	struct sigmatel_spec *spec = codec->spec;
        hda_nid_t nid = kcontrol->private_value >> 8;
	int io_idx = kcontrol-> private_value & 0xff;
	unsigned short val = !!ucontrol->value.integer.value[0];

	spec->io_switch[io_idx] = val;

	if (val)
		stac92xx_auto_set_pinctl(codec, nid, AC_PINCTL_OUT_EN);
	else {
		unsigned int pinctl = AC_PINCTL_IN_EN;
		if (io_idx) /* set VREF for mic */
			pinctl |= stac92xx_get_vref(codec, nid);
		stac92xx_auto_set_pinctl(codec, nid, pinctl);
	}

	/* check the auto-mute again: we need to mute/unmute the speaker
	 * appropriately according to the pin direction
	 */
	if (spec->hp_detect)
		codec->patch_ops.unsol_event(codec,
			(STAC_HP_EVENT | nid) << 26);

        return 1;
}

#define stac92xx_clfe_switch_info snd_ctl_boolean_mono_info

static int stac92xx_clfe_switch_get(struct snd_kcontrol *kcontrol,
		struct snd_ctl_elem_value *ucontrol)
{
	struct hda_codec *codec = snd_kcontrol_chip(kcontrol);
	struct sigmatel_spec *spec = codec->spec;

	ucontrol->value.integer.value[0] = spec->clfe_swap;
	return 0;
}

static int stac92xx_clfe_switch_put(struct snd_kcontrol *kcontrol,
		struct snd_ctl_elem_value *ucontrol)
{
	struct hda_codec *codec = snd_kcontrol_chip(kcontrol);
	struct sigmatel_spec *spec = codec->spec;
	hda_nid_t nid = kcontrol->private_value & 0xff;
	unsigned int val = !!ucontrol->value.integer.value[0];

	if (spec->clfe_swap == val)
		return 0;

	spec->clfe_swap = val;

	snd_hda_codec_write_cache(codec, nid, 0, AC_VERB_SET_EAPD_BTLENABLE,
		spec->clfe_swap ? 0x4 : 0x0);

	return 1;
}

#define STAC_CODEC_HP_SWITCH(xname) \
	{ .iface = SNDRV_CTL_ELEM_IFACE_MIXER, \
	  .name = xname, \
	  .index = 0, \
	  .info = stac92xx_hp_switch_info, \
	  .get = stac92xx_hp_switch_get, \
	  .put = stac92xx_hp_switch_put, \
	}

#define STAC_CODEC_IO_SWITCH(xname, xpval) \
	{ .iface = SNDRV_CTL_ELEM_IFACE_MIXER, \
	  .name = xname, \
	  .index = 0, \
          .info = stac92xx_io_switch_info, \
          .get = stac92xx_io_switch_get, \
          .put = stac92xx_io_switch_put, \
          .private_value = xpval, \
	}

#define STAC_CODEC_CLFE_SWITCH(xname, xpval) \
	{ .iface = SNDRV_CTL_ELEM_IFACE_MIXER, \
	  .name = xname, \
	  .index = 0, \
	  .info = stac92xx_clfe_switch_info, \
	  .get = stac92xx_clfe_switch_get, \
	  .put = stac92xx_clfe_switch_put, \
	  .private_value = xpval, \
	}

enum {
	STAC_CTL_WIDGET_VOL,
	STAC_CTL_WIDGET_MUTE,
	STAC_CTL_WIDGET_MONO_MUX,
	STAC_CTL_WIDGET_AMP_MUX,
	STAC_CTL_WIDGET_AMP_VOL,
	STAC_CTL_WIDGET_HP_SWITCH,
	STAC_CTL_WIDGET_IO_SWITCH,
	STAC_CTL_WIDGET_CLFE_SWITCH
};

static struct snd_kcontrol_new stac92xx_control_templates[] = {
	HDA_CODEC_VOLUME(NULL, 0, 0, 0),
	HDA_CODEC_MUTE(NULL, 0, 0, 0),
	STAC_MONO_MUX,
	STAC_AMP_MUX,
	STAC_AMP_VOL(NULL, 0, 0, 0, 0),
	STAC_CODEC_HP_SWITCH(NULL),
	STAC_CODEC_IO_SWITCH(NULL, 0),
	STAC_CODEC_CLFE_SWITCH(NULL, 0),
};

/* add dynamic controls */
static int stac92xx_add_control_idx(struct sigmatel_spec *spec, int type,
		int idx, const char *name, unsigned long val)
{
	struct snd_kcontrol_new *knew;

	snd_array_init(&spec->kctls, sizeof(*knew), 32);
	knew = snd_array_new(&spec->kctls);
	if (!knew)
		return -ENOMEM;
	*knew = stac92xx_control_templates[type];
	knew->index = idx;
	knew->name = kstrdup(name, GFP_KERNEL);
	if (! knew->name)
		return -ENOMEM;
	knew->private_value = val;
	return 0;
}


/* add dynamic controls */
static int stac92xx_add_control(struct sigmatel_spec *spec, int type,
		const char *name, unsigned long val)
{
	return stac92xx_add_control_idx(spec, type, 0, name, val);
}

/* flag inputs as additional dynamic lineouts */
static int stac92xx_add_dyn_out_pins(struct hda_codec *codec, struct auto_pin_cfg *cfg)
{
	struct sigmatel_spec *spec = codec->spec;
	unsigned int wcaps, wtype;
	int i, num_dacs = 0;
	
	/* use the wcaps cache to count all DACs available for line-outs */
	for (i = 0; i < codec->num_nodes; i++) {
		wcaps = codec->wcaps[i];
		wtype = (wcaps & AC_WCAP_TYPE) >> AC_WCAP_TYPE_SHIFT;

		if (wtype == AC_WID_AUD_OUT && !(wcaps & AC_WCAP_DIGITAL))
			num_dacs++;
	}

	snd_printdd("%s: total dac count=%d\n", __func__, num_dacs);
	
	switch (cfg->line_outs) {
	case 3:
		/* add line-in as side */
		if (cfg->input_pins[AUTO_PIN_LINE] && num_dacs > 3) {
			cfg->line_out_pins[cfg->line_outs] =
				cfg->input_pins[AUTO_PIN_LINE];
			spec->line_switch = 1;
			cfg->line_outs++;
		}
		break;
	case 2:
		/* add line-in as clfe and mic as side */
		if (cfg->input_pins[AUTO_PIN_LINE] && num_dacs > 2) {
			cfg->line_out_pins[cfg->line_outs] =
				cfg->input_pins[AUTO_PIN_LINE];
			spec->line_switch = 1;
			cfg->line_outs++;
		}
		if (cfg->input_pins[AUTO_PIN_MIC] && num_dacs > 3) {
			cfg->line_out_pins[cfg->line_outs] =
				cfg->input_pins[AUTO_PIN_MIC];
			spec->mic_switch = 1;
			cfg->line_outs++;
		}
		break;
	case 1:
		/* add line-in as surr and mic as clfe */
		if (cfg->input_pins[AUTO_PIN_LINE] && num_dacs > 1) {
			cfg->line_out_pins[cfg->line_outs] =
				cfg->input_pins[AUTO_PIN_LINE];
			spec->line_switch = 1;
			cfg->line_outs++;
		}
		if (cfg->input_pins[AUTO_PIN_MIC] && num_dacs > 2) {
			cfg->line_out_pins[cfg->line_outs] =
				cfg->input_pins[AUTO_PIN_MIC];
			spec->mic_switch = 1;
			cfg->line_outs++;
		}
		break;
	}

	return 0;
}


static int is_in_dac_nids(struct sigmatel_spec *spec, hda_nid_t nid)
{
	int i;
	
	for (i = 0; i < spec->multiout.num_dacs; i++) {
		if (spec->multiout.dac_nids[i] == nid)
			return 1;
	}

	return 0;
}

/*
 * Fill in the dac_nids table from the parsed pin configuration
 * This function only works when every pin in line_out_pins[]
 * contains atleast one DAC in its connection list. Some 92xx
 * codecs are not connected directly to a DAC, such as the 9200
 * and 9202/925x. For those, dac_nids[] must be hard-coded.
 */
static int stac92xx_auto_fill_dac_nids(struct hda_codec *codec,
				       struct auto_pin_cfg *cfg)
{
	struct sigmatel_spec *spec = codec->spec;
	int i, j, conn_len = 0; 
	hda_nid_t nid, conn[HDA_MAX_CONNECTIONS];
	unsigned int wcaps, wtype;
	
	for (i = 0; i < cfg->line_outs; i++) {
		nid = cfg->line_out_pins[i];
		conn_len = snd_hda_get_connections(codec, nid, conn,
						   HDA_MAX_CONNECTIONS);
		for (j = 0; j < conn_len; j++) {
			wcaps = snd_hda_param_read(codec, conn[j],
						   AC_PAR_AUDIO_WIDGET_CAP);
			wtype = (wcaps & AC_WCAP_TYPE) >> AC_WCAP_TYPE_SHIFT;
			if (wtype != AC_WID_AUD_OUT ||
			    (wcaps & AC_WCAP_DIGITAL))
				continue;
			/* conn[j] is a DAC routed to this line-out */
			if (!is_in_dac_nids(spec, conn[j]))
				break;
		}

		if (j == conn_len) {
			if (spec->multiout.num_dacs > 0) {
				/* we have already working output pins,
				 * so let's drop the broken ones again
				 */
				cfg->line_outs = spec->multiout.num_dacs;
				break;
			}
			/* error out, no available DAC found */
			snd_printk(KERN_ERR
				   "%s: No available DAC for pin 0x%x\n",
				   __func__, nid);
			return -ENODEV;
		}

		spec->multiout.dac_nids[i] = conn[j];
		spec->multiout.num_dacs++;
		if (conn_len > 1) {
			/* select this DAC in the pin's input mux */
			snd_hda_codec_write_cache(codec, nid, 0,
						  AC_VERB_SET_CONNECT_SEL, j);

		}
	}

	snd_printd("dac_nids=%d (0x%x/0x%x/0x%x/0x%x/0x%x)\n",
		   spec->multiout.num_dacs,
		   spec->multiout.dac_nids[0],
		   spec->multiout.dac_nids[1],
		   spec->multiout.dac_nids[2],
		   spec->multiout.dac_nids[3],
		   spec->multiout.dac_nids[4]);
	return 0;
}

/* create volume control/switch for the given prefx type */
static int create_controls(struct sigmatel_spec *spec, const char *pfx, hda_nid_t nid, int chs)
{
	char name[32];
	int err;

	sprintf(name, "%s Playback Volume", pfx);
	err = stac92xx_add_control(spec, STAC_CTL_WIDGET_VOL, name,
				   HDA_COMPOSE_AMP_VAL(nid, chs, 0, HDA_OUTPUT));
	if (err < 0)
		return err;
	sprintf(name, "%s Playback Switch", pfx);
	err = stac92xx_add_control(spec, STAC_CTL_WIDGET_MUTE, name,
				   HDA_COMPOSE_AMP_VAL(nid, chs, 0, HDA_OUTPUT));
	if (err < 0)
		return err;
	return 0;
}

static int add_spec_dacs(struct sigmatel_spec *spec, hda_nid_t nid)
{
	if (!spec->multiout.hp_nid)
		spec->multiout.hp_nid = nid;
	else if (spec->multiout.num_dacs > 4) {
		printk(KERN_WARNING "stac92xx: No space for DAC 0x%x\n", nid);
		return 1;
	} else {
		spec->multiout.dac_nids[spec->multiout.num_dacs] = nid;
		spec->multiout.num_dacs++;
	}
	return 0;
}

static int check_in_dac_nids(struct sigmatel_spec *spec, hda_nid_t nid)
{
	if (is_in_dac_nids(spec, nid))
		return 1;
	if (spec->multiout.hp_nid == nid)
		return 1;
	return 0;
}

/* add playback controls from the parsed DAC table */
static int stac92xx_auto_create_multi_out_ctls(struct hda_codec *codec,
					       const struct auto_pin_cfg *cfg)
{
	static const char *chname[4] = {
		"Front", "Surround", NULL /*CLFE*/, "Side"
	};
	hda_nid_t nid = 0;
	int i, err;

	struct sigmatel_spec *spec = codec->spec;
	unsigned int wid_caps, pincap;


	for (i = 0; i < cfg->line_outs && i < spec->multiout.num_dacs; i++) {
		if (!spec->multiout.dac_nids[i])
			continue;

		nid = spec->multiout.dac_nids[i];

		if (i == 2) {
			/* Center/LFE */
			err = create_controls(spec, "Center", nid, 1);
			if (err < 0)
				return err;
			err = create_controls(spec, "LFE", nid, 2);
			if (err < 0)
				return err;

			wid_caps = get_wcaps(codec, nid);

			if (wid_caps & AC_WCAP_LR_SWAP) {
				err = stac92xx_add_control(spec,
					STAC_CTL_WIDGET_CLFE_SWITCH,
					"Swap Center/LFE Playback Switch", nid);

				if (err < 0)
					return err;
			}

		} else {
			err = create_controls(spec, chname[i], nid, 3);
			if (err < 0)
				return err;
		}
	}

	if ((spec->multiout.num_dacs - cfg->line_outs) > 0 &&
			cfg->hp_outs && !spec->multiout.hp_nid)
		spec->multiout.hp_nid = nid;

	if (cfg->hp_outs > 1) {
		err = stac92xx_add_control(spec,
			STAC_CTL_WIDGET_HP_SWITCH,
			"Headphone as Line Out Switch",
			cfg->hp_pins[cfg->hp_outs - 1]);
		if (err < 0)
			return err;
	}

	if (spec->line_switch) {
		nid = cfg->input_pins[AUTO_PIN_LINE];
		pincap = snd_hda_param_read(codec, nid,
						AC_PAR_PIN_CAP);
		if (pincap & AC_PINCAP_OUT) {
			err = stac92xx_add_control(spec,
				STAC_CTL_WIDGET_IO_SWITCH,
				"Line In as Output Switch", nid << 8);
			if (err < 0)
				return err;
		}
	}

	if (spec->mic_switch) {
		unsigned int def_conf;
		unsigned int mic_pin = AUTO_PIN_MIC;
again:
		nid = cfg->input_pins[mic_pin];
		def_conf = snd_hda_codec_read(codec, nid, 0,
						AC_VERB_GET_CONFIG_DEFAULT, 0);
		/* some laptops have an internal analog microphone
		 * which can't be used as a output */
		if (get_defcfg_connect(def_conf) != AC_JACK_PORT_FIXED) {
			pincap = snd_hda_param_read(codec, nid,
							AC_PAR_PIN_CAP);
			if (pincap & AC_PINCAP_OUT) {
				err = stac92xx_add_control(spec,
					STAC_CTL_WIDGET_IO_SWITCH,
					"Mic as Output Switch", (nid << 8) | 1);
				nid = snd_hda_codec_read(codec, nid, 0,
					 AC_VERB_GET_CONNECT_LIST, 0) & 0xff;
				if (!check_in_dac_nids(spec, nid))
					add_spec_dacs(spec, nid);
				if (err < 0)
					return err;
			}
		} else if (mic_pin == AUTO_PIN_MIC) {
			mic_pin = AUTO_PIN_FRONT_MIC;
			goto again;
		}
	}

	return 0;
}

/* add playback controls for Speaker and HP outputs */
static int stac92xx_auto_create_hp_ctls(struct hda_codec *codec,
					struct auto_pin_cfg *cfg)
{
	struct sigmatel_spec *spec = codec->spec;
	hda_nid_t nid;
	int i, old_num_dacs, err;

	old_num_dacs = spec->multiout.num_dacs;
	for (i = 0; i < cfg->hp_outs; i++) {
		unsigned int wid_caps = get_wcaps(codec, cfg->hp_pins[i]);
		if (wid_caps & AC_WCAP_UNSOL_CAP)
			spec->hp_detect = 1;
		nid = snd_hda_codec_read(codec, cfg->hp_pins[i], 0,
					 AC_VERB_GET_CONNECT_LIST, 0) & 0xff;
		if (check_in_dac_nids(spec, nid))
			nid = 0;
		if (! nid)
			continue;
		add_spec_dacs(spec, nid);
	}
	for (i = 0; i < cfg->speaker_outs; i++) {
		nid = snd_hda_codec_read(codec, cfg->speaker_pins[i], 0,
					 AC_VERB_GET_CONNECT_LIST, 0) & 0xff;
		if (check_in_dac_nids(spec, nid))
			nid = 0;
		if (! nid)
			continue;
		add_spec_dacs(spec, nid);
	}
	for (i = 0; i < cfg->line_outs; i++) {
		nid = snd_hda_codec_read(codec, cfg->line_out_pins[i], 0,
					AC_VERB_GET_CONNECT_LIST, 0) & 0xff;
		if (check_in_dac_nids(spec, nid))
			nid = 0;
		if (! nid)
			continue;
		add_spec_dacs(spec, nid);
	}
	for (i = old_num_dacs; i < spec->multiout.num_dacs; i++) {
		static const char *pfxs[] = {
			"Speaker", "External Speaker", "Speaker2",
		};
		err = create_controls(spec, pfxs[i - old_num_dacs],
				      spec->multiout.dac_nids[i], 3);
		if (err < 0)
			return err;
	}
	if (spec->multiout.hp_nid) {
		err = create_controls(spec, "Headphone",
				      spec->multiout.hp_nid, 3);
		if (err < 0)
			return err;
	}

	return 0;
}

/* labels for mono mux outputs */
static const char *stac92xx_mono_labels[4] = {
	"DAC0", "DAC1", "Mixer", "DAC2"
};

/* create mono mux for mono out on capable codecs */
static int stac92xx_auto_create_mono_output_ctls(struct hda_codec *codec)
{
	struct sigmatel_spec *spec = codec->spec;
	struct hda_input_mux *mono_mux = &spec->private_mono_mux;
	int i, num_cons;
	hda_nid_t con_lst[ARRAY_SIZE(stac92xx_mono_labels)];

	num_cons = snd_hda_get_connections(codec,
				spec->mono_nid,
				con_lst,
				HDA_MAX_NUM_INPUTS);
	if (!num_cons || num_cons > ARRAY_SIZE(stac92xx_mono_labels))
		return -EINVAL;

	for (i = 0; i < num_cons; i++) {
		mono_mux->items[mono_mux->num_items].label =
					stac92xx_mono_labels[i];
		mono_mux->items[mono_mux->num_items].index = i;
		mono_mux->num_items++;
	}

	return stac92xx_add_control(spec, STAC_CTL_WIDGET_MONO_MUX,
				"Mono Mux", spec->mono_nid);
}

/* labels for amp mux outputs */
static const char *stac92xx_amp_labels[3] = {
	"Front Microphone", "Microphone", "Line In",
};

/* create amp out controls mux on capable codecs */
static int stac92xx_auto_create_amp_output_ctls(struct hda_codec *codec)
{
	struct sigmatel_spec *spec = codec->spec;
	struct hda_input_mux *amp_mux = &spec->private_amp_mux;
	int i, err;

	for (i = 0; i < spec->num_amps; i++) {
		amp_mux->items[amp_mux->num_items].label =
					stac92xx_amp_labels[i];
		amp_mux->items[amp_mux->num_items].index = i;
		amp_mux->num_items++;
	}

	if (spec->num_amps > 1) {
		err = stac92xx_add_control(spec, STAC_CTL_WIDGET_AMP_MUX,
			"Amp Selector Capture Switch", 0);
		if (err < 0)
			return err;
	}
	return stac92xx_add_control(spec, STAC_CTL_WIDGET_AMP_VOL,
		"Amp Capture Volume",
		HDA_COMPOSE_AMP_VAL(spec->amp_nids[0], 3, 0, HDA_INPUT));
}


/* create PC beep volume controls */
static int stac92xx_auto_create_beep_ctls(struct hda_codec *codec,
						hda_nid_t nid)
{
	struct sigmatel_spec *spec = codec->spec;
	u32 caps = query_amp_caps(codec, nid, HDA_OUTPUT);
	int err;

	/* check for mute support for the the amp */
	if ((caps & AC_AMPCAP_MUTE) >> AC_AMPCAP_MUTE_SHIFT) {
		err = stac92xx_add_control(spec, STAC_CTL_WIDGET_MUTE,
			"PC Beep Playback Switch",
			HDA_COMPOSE_AMP_VAL(nid, 1, 0, HDA_OUTPUT));
			if (err < 0)
				return err;
	}

	/* check to see if there is volume support for the amp */
	if ((caps & AC_AMPCAP_NUM_STEPS) >> AC_AMPCAP_NUM_STEPS_SHIFT) {
		err = stac92xx_add_control(spec, STAC_CTL_WIDGET_VOL,
			"PC Beep Playback Volume",
			HDA_COMPOSE_AMP_VAL(nid, 1, 0, HDA_OUTPUT));
			if (err < 0)
				return err;
	}
	return 0;
}

static int stac92xx_auto_create_mux_input_ctls(struct hda_codec *codec)
{
	struct sigmatel_spec *spec = codec->spec;
	int wcaps, nid, i, err = 0;

	for (i = 0; i < spec->num_muxes; i++) {
		nid = spec->mux_nids[i];
		wcaps = get_wcaps(codec, nid);

		if (wcaps & AC_WCAP_OUT_AMP) {
			err = stac92xx_add_control_idx(spec,
				STAC_CTL_WIDGET_VOL, i, "Mux Capture Volume",
				HDA_COMPOSE_AMP_VAL(nid, 3, 0, HDA_OUTPUT));
			if (err < 0)
				return err;
		}
	}
	return 0;
};

static const char *stac92xx_spdif_labels[3] = {
	"Digital Playback", "Analog Mux 1", "Analog Mux 2",
};

static int stac92xx_auto_create_spdif_mux_ctls(struct hda_codec *codec)
{
	struct sigmatel_spec *spec = codec->spec;
	struct hda_input_mux *spdif_mux = &spec->private_smux;
	const char **labels = spec->spdif_labels;
	int i, num_cons;
	hda_nid_t con_lst[HDA_MAX_NUM_INPUTS];

	num_cons = snd_hda_get_connections(codec,
				spec->smux_nids[0],
				con_lst,
				HDA_MAX_NUM_INPUTS);
	if (!num_cons)
		return -EINVAL;

	if (!labels)
		labels = stac92xx_spdif_labels;

	for (i = 0; i < num_cons; i++) {
		spdif_mux->items[spdif_mux->num_items].label = labels[i];
		spdif_mux->items[spdif_mux->num_items].index = i;
		spdif_mux->num_items++;
	}

	return 0;
}

/* labels for dmic mux inputs */
static const char *stac92xx_dmic_labels[5] = {
	"Analog Inputs", "Digital Mic 1", "Digital Mic 2",
	"Digital Mic 3", "Digital Mic 4"
};

/* create playback/capture controls for input pins on dmic capable codecs */
static int stac92xx_auto_create_dmic_input_ctls(struct hda_codec *codec,
						const struct auto_pin_cfg *cfg)
{
	struct sigmatel_spec *spec = codec->spec;
	struct hda_input_mux *dimux = &spec->private_dimux;
	hda_nid_t con_lst[HDA_MAX_NUM_INPUTS];
	int err, i, j;
	char name[32];

	dimux->items[dimux->num_items].label = stac92xx_dmic_labels[0];
	dimux->items[dimux->num_items].index = 0;
	dimux->num_items++;

	for (i = 0; i < spec->num_dmics; i++) {
		hda_nid_t nid;
		int index;
		int num_cons;
		unsigned int wcaps;
		unsigned int def_conf;

		def_conf = snd_hda_codec_read(codec,
					      spec->dmic_nids[i],
					      0,
					      AC_VERB_GET_CONFIG_DEFAULT,
					      0);
		if (get_defcfg_connect(def_conf) == AC_JACK_PORT_NONE)
			continue;

		nid = spec->dmic_nids[i];
		num_cons = snd_hda_get_connections(codec,
				spec->dmux_nids[0],
				con_lst,
				HDA_MAX_NUM_INPUTS);
		for (j = 0; j < num_cons; j++)
			if (con_lst[j] == nid) {
				index = j;
				goto found;
			}
		continue;
found:
		wcaps = get_wcaps(codec, nid) &
			(AC_WCAP_OUT_AMP | AC_WCAP_IN_AMP);

		if (wcaps) {
			sprintf(name, "%s Capture Volume",
				stac92xx_dmic_labels[dimux->num_items]);

			err = stac92xx_add_control(spec,
				STAC_CTL_WIDGET_VOL,
				name,
				HDA_COMPOSE_AMP_VAL(nid, 3, 0,
				(wcaps & AC_WCAP_OUT_AMP) ?
				HDA_OUTPUT : HDA_INPUT));
			if (err < 0)
				return err;
		}

		dimux->items[dimux->num_items].label =
			stac92xx_dmic_labels[dimux->num_items];
		dimux->items[dimux->num_items].index = index;
		dimux->num_items++;
	}

	return 0;
}

/* create playback/capture controls for input pins */
static int stac92xx_auto_create_analog_input_ctls(struct hda_codec *codec, const struct auto_pin_cfg *cfg)
{
	struct sigmatel_spec *spec = codec->spec;
	struct hda_input_mux *imux = &spec->private_imux;
	hda_nid_t con_lst[HDA_MAX_NUM_INPUTS];
	int i, j, k;

	for (i = 0; i < AUTO_PIN_LAST; i++) {
		int index;

		if (!cfg->input_pins[i])
			continue;
		index = -1;
		for (j = 0; j < spec->num_muxes; j++) {
			int num_cons;
			num_cons = snd_hda_get_connections(codec,
							   spec->mux_nids[j],
							   con_lst,
							   HDA_MAX_NUM_INPUTS);
			for (k = 0; k < num_cons; k++)
				if (con_lst[k] == cfg->input_pins[i]) {
					index = k;
					goto found;
				}
		}
		continue;
	found:
		imux->items[imux->num_items].label = auto_pin_cfg_labels[i];
		imux->items[imux->num_items].index = index;
		imux->num_items++;
	}

	if (imux->num_items) {
		/*
		 * Set the current input for the muxes.
		 * The STAC9221 has two input muxes with identical source
		 * NID lists.  Hopefully this won't get confused.
		 */
		for (i = 0; i < spec->num_muxes; i++) {
			snd_hda_codec_write_cache(codec, spec->mux_nids[i], 0,
						  AC_VERB_SET_CONNECT_SEL,
						  imux->items[0].index);
		}
	}

	return 0;
}

static void stac92xx_auto_init_multi_out(struct hda_codec *codec)
{
	struct sigmatel_spec *spec = codec->spec;
	int i;

	for (i = 0; i < spec->autocfg.line_outs; i++) {
		hda_nid_t nid = spec->autocfg.line_out_pins[i];
		stac92xx_auto_set_pinctl(codec, nid, AC_PINCTL_OUT_EN);
	}
}

static void stac92xx_auto_init_hp_out(struct hda_codec *codec)
{
	struct sigmatel_spec *spec = codec->spec;
	int i;

	for (i = 0; i < spec->autocfg.hp_outs; i++) {
		hda_nid_t pin;
		pin = spec->autocfg.hp_pins[i];
		if (pin) /* connect to front */
			stac92xx_auto_set_pinctl(codec, pin, AC_PINCTL_OUT_EN | AC_PINCTL_HP_EN);
	}
	for (i = 0; i < spec->autocfg.speaker_outs; i++) {
		hda_nid_t pin;
		pin = spec->autocfg.speaker_pins[i];
		if (pin) /* connect to front */
			stac92xx_auto_set_pinctl(codec, pin, AC_PINCTL_OUT_EN);
	}
}

static int stac92xx_parse_auto_config(struct hda_codec *codec, hda_nid_t dig_out, hda_nid_t dig_in)
{
	struct sigmatel_spec *spec = codec->spec;
	int err;
	int hp_speaker_swap = 0;

	if ((err = snd_hda_parse_pin_def_config(codec,
						&spec->autocfg,
						spec->dmic_nids)) < 0)
		return err;
	if (! spec->autocfg.line_outs)
		return 0; /* can't find valid pin config */

	/* If we have no real line-out pin and multiple hp-outs, HPs should
	 * be set up as multi-channel outputs.
	 */
	if (spec->autocfg.line_out_type == AUTO_PIN_SPEAKER_OUT &&
	    spec->autocfg.hp_outs > 1) {
		/* Copy hp_outs to line_outs, backup line_outs in
		 * speaker_outs so that the following routines can handle
		 * HP pins as primary outputs.
		 */
		memcpy(spec->autocfg.speaker_pins, spec->autocfg.line_out_pins,
		       sizeof(spec->autocfg.line_out_pins));
		spec->autocfg.speaker_outs = spec->autocfg.line_outs;
		memcpy(spec->autocfg.line_out_pins, spec->autocfg.hp_pins,
		       sizeof(spec->autocfg.hp_pins));
		spec->autocfg.line_outs = spec->autocfg.hp_outs;
		hp_speaker_swap = 1;
	}
	if (spec->autocfg.mono_out_pin) {
		int dir = get_wcaps(codec, spec->autocfg.mono_out_pin) &
			(AC_WCAP_OUT_AMP | AC_WCAP_IN_AMP);
		u32 caps = query_amp_caps(codec,
				spec->autocfg.mono_out_pin, dir);
		hda_nid_t conn_list[1];

		/* get the mixer node and then the mono mux if it exists */
		if (snd_hda_get_connections(codec,
				spec->autocfg.mono_out_pin, conn_list, 1) &&
				snd_hda_get_connections(codec, conn_list[0],
				conn_list, 1)) {

				int wcaps = get_wcaps(codec, conn_list[0]);
				int wid_type = (wcaps & AC_WCAP_TYPE)
					>> AC_WCAP_TYPE_SHIFT;
				/* LR swap check, some stac925x have a mux that
 				 * changes the DACs output path instead of the
 				 * mono-mux path.
 				 */
				if (wid_type == AC_WID_AUD_SEL &&
						!(wcaps & AC_WCAP_LR_SWAP))
					spec->mono_nid = conn_list[0];
		}
		if (dir) {
			hda_nid_t nid = spec->autocfg.mono_out_pin;

			/* most mono outs have a least a mute/unmute switch */
			dir = (dir & AC_WCAP_OUT_AMP) ? HDA_OUTPUT : HDA_INPUT;
			err = stac92xx_add_control(spec, STAC_CTL_WIDGET_MUTE,
				"Mono Playback Switch",
				HDA_COMPOSE_AMP_VAL(nid, 1, 0, dir));
			if (err < 0)
				return err;
			/* check for volume support for the amp */
			if ((caps & AC_AMPCAP_NUM_STEPS)
					>> AC_AMPCAP_NUM_STEPS_SHIFT) {
				err = stac92xx_add_control(spec,
					STAC_CTL_WIDGET_VOL,
					"Mono Playback Volume",
				HDA_COMPOSE_AMP_VAL(nid, 1, 0, dir));
				if (err < 0)
					return err;
			}
		}

		stac92xx_auto_set_pinctl(codec, spec->autocfg.mono_out_pin,
					 AC_PINCTL_OUT_EN);
	}

	if ((err = stac92xx_add_dyn_out_pins(codec, &spec->autocfg)) < 0)
		return err;
	if (spec->multiout.num_dacs == 0)
		if ((err = stac92xx_auto_fill_dac_nids(codec, &spec->autocfg)) < 0)
			return err;

	err = stac92xx_auto_create_multi_out_ctls(codec, &spec->autocfg);

	if (err < 0)
		return err;

	/* setup analog beep controls */
	if (spec->anabeep_nid > 0) {
		err = stac92xx_auto_create_beep_ctls(codec,
			spec->anabeep_nid);
		if (err < 0)
			return err;
	}

	/* setup digital beep controls and input device */
#ifdef CONFIG_SND_HDA_INPUT_BEEP
	if (spec->digbeep_nid > 0) {
		hda_nid_t nid = spec->digbeep_nid;

		err = stac92xx_auto_create_beep_ctls(codec, nid);
		if (err < 0)
			return err;
		err = snd_hda_attach_beep_device(codec, nid);
		if (err < 0)
			return err;
	}
#endif

	if (hp_speaker_swap == 1) {
		/* Restore the hp_outs and line_outs */
		memcpy(spec->autocfg.hp_pins, spec->autocfg.line_out_pins,
		       sizeof(spec->autocfg.line_out_pins));
		spec->autocfg.hp_outs = spec->autocfg.line_outs;
		memcpy(spec->autocfg.line_out_pins, spec->autocfg.speaker_pins,
		       sizeof(spec->autocfg.speaker_pins));
		spec->autocfg.line_outs = spec->autocfg.speaker_outs;
		memset(spec->autocfg.speaker_pins, 0,
		       sizeof(spec->autocfg.speaker_pins));
		spec->autocfg.speaker_outs = 0;
	}

	err = stac92xx_auto_create_hp_ctls(codec, &spec->autocfg);

	if (err < 0)
		return err;

	err = stac92xx_auto_create_analog_input_ctls(codec, &spec->autocfg);

	if (err < 0)
		return err;

	if (spec->mono_nid > 0) {
		err = stac92xx_auto_create_mono_output_ctls(codec);
		if (err < 0)
			return err;
	}
	if (spec->num_amps > 0) {
		err = stac92xx_auto_create_amp_output_ctls(codec);
		if (err < 0)
			return err;
	}
	if (spec->num_dmics > 0 && !spec->dinput_mux)
		if ((err = stac92xx_auto_create_dmic_input_ctls(codec,
						&spec->autocfg)) < 0)
			return err;
	if (spec->num_muxes > 0) {
		err = stac92xx_auto_create_mux_input_ctls(codec);
		if (err < 0)
			return err;
	}
	if (spec->num_smuxes > 0) {
		err = stac92xx_auto_create_spdif_mux_ctls(codec);
		if (err < 0)
			return err;
	}

	spec->multiout.max_channels = spec->multiout.num_dacs * 2;
	if (spec->multiout.max_channels > 2)
		spec->surr_switch = 1;

	if (spec->autocfg.dig_out_pin)
		spec->multiout.dig_out_nid = dig_out;
	if (dig_in && spec->autocfg.dig_in_pin)
		spec->dig_in_nid = dig_in;

	if (spec->kctls.list)
		spec->mixers[spec->num_mixers++] = spec->kctls.list;

	spec->input_mux = &spec->private_imux;
	spec->dinput_mux = &spec->private_dimux;
	spec->sinput_mux = &spec->private_smux;
	spec->mono_mux = &spec->private_mono_mux;
	spec->amp_mux = &spec->private_amp_mux;
	return 1;
}

/* add playback controls for HP output */
static int stac9200_auto_create_hp_ctls(struct hda_codec *codec,
					struct auto_pin_cfg *cfg)
{
	struct sigmatel_spec *spec = codec->spec;
	hda_nid_t pin = cfg->hp_pins[0];
	unsigned int wid_caps;

	if (! pin)
		return 0;

	wid_caps = get_wcaps(codec, pin);
	if (wid_caps & AC_WCAP_UNSOL_CAP)
		spec->hp_detect = 1;

	return 0;
}

/* add playback controls for LFE output */
static int stac9200_auto_create_lfe_ctls(struct hda_codec *codec,
					struct auto_pin_cfg *cfg)
{
	struct sigmatel_spec *spec = codec->spec;
	int err;
	hda_nid_t lfe_pin = 0x0;
	int i;

	/*
	 * search speaker outs and line outs for a mono speaker pin
	 * with an amp.  If one is found, add LFE controls
	 * for it.
	 */
	for (i = 0; i < spec->autocfg.speaker_outs && lfe_pin == 0x0; i++) {
		hda_nid_t pin = spec->autocfg.speaker_pins[i];
		unsigned int wcaps = get_wcaps(codec, pin);
		wcaps &= (AC_WCAP_STEREO | AC_WCAP_OUT_AMP);
		if (wcaps == AC_WCAP_OUT_AMP)
			/* found a mono speaker with an amp, must be lfe */
			lfe_pin = pin;
	}

	/* if speaker_outs is 0, then speakers may be in line_outs */
	if (lfe_pin == 0 && spec->autocfg.speaker_outs == 0) {
		for (i = 0; i < spec->autocfg.line_outs && lfe_pin == 0x0; i++) {
			hda_nid_t pin = spec->autocfg.line_out_pins[i];
			unsigned int defcfg;
			defcfg = snd_hda_codec_read(codec, pin, 0,
						 AC_VERB_GET_CONFIG_DEFAULT,
						 0x00);
			if (get_defcfg_device(defcfg) == AC_JACK_SPEAKER) {
				unsigned int wcaps = get_wcaps(codec, pin);
				wcaps &= (AC_WCAP_STEREO | AC_WCAP_OUT_AMP);
				if (wcaps == AC_WCAP_OUT_AMP)
					/* found a mono speaker with an amp,
					   must be lfe */
					lfe_pin = pin;
			}
		}
	}

	if (lfe_pin) {
		err = create_controls(spec, "LFE", lfe_pin, 1);
		if (err < 0)
			return err;
	}

	return 0;
}

static int stac9200_parse_auto_config(struct hda_codec *codec)
{
	struct sigmatel_spec *spec = codec->spec;
	int err;

	if ((err = snd_hda_parse_pin_def_config(codec, &spec->autocfg, NULL)) < 0)
		return err;

	if ((err = stac92xx_auto_create_analog_input_ctls(codec, &spec->autocfg)) < 0)
		return err;

	if ((err = stac9200_auto_create_hp_ctls(codec, &spec->autocfg)) < 0)
		return err;

	if ((err = stac9200_auto_create_lfe_ctls(codec, &spec->autocfg)) < 0)
		return err;

	if (spec->num_muxes > 0) {
		err = stac92xx_auto_create_mux_input_ctls(codec);
		if (err < 0)
			return err;
	}

	if (spec->autocfg.dig_out_pin)
		spec->multiout.dig_out_nid = 0x05;
	if (spec->autocfg.dig_in_pin)
		spec->dig_in_nid = 0x04;

	if (spec->kctls.list)
		spec->mixers[spec->num_mixers++] = spec->kctls.list;

	spec->input_mux = &spec->private_imux;
	spec->dinput_mux = &spec->private_dimux;

	return 1;
}

/*
 * Early 2006 Intel Macintoshes with STAC9220X5 codecs seem to have a
 * funky external mute control using GPIO pins.
 */

static void stac_gpio_set(struct hda_codec *codec, unsigned int mask,
			  unsigned int dir_mask, unsigned int data)
{
	unsigned int gpiostate, gpiomask, gpiodir;

	gpiostate = snd_hda_codec_read(codec, codec->afg, 0,
				       AC_VERB_GET_GPIO_DATA, 0);
	gpiostate = (gpiostate & ~dir_mask) | (data & dir_mask);

	gpiomask = snd_hda_codec_read(codec, codec->afg, 0,
				      AC_VERB_GET_GPIO_MASK, 0);
	gpiomask |= mask;

	gpiodir = snd_hda_codec_read(codec, codec->afg, 0,
				     AC_VERB_GET_GPIO_DIRECTION, 0);
	gpiodir |= dir_mask;

	/* Configure GPIOx as CMOS */
	snd_hda_codec_write(codec, codec->afg, 0, 0x7e7, 0);

	snd_hda_codec_write(codec, codec->afg, 0,
			    AC_VERB_SET_GPIO_MASK, gpiomask);
	snd_hda_codec_read(codec, codec->afg, 0,
			   AC_VERB_SET_GPIO_DIRECTION, gpiodir); /* sync */

	msleep(1);

	snd_hda_codec_read(codec, codec->afg, 0,
			   AC_VERB_SET_GPIO_DATA, gpiostate); /* sync */
}

static int stac92xx_add_jack(struct hda_codec *codec,
		hda_nid_t nid, int type)
{
	struct sigmatel_spec *spec = codec->spec;
	struct sigmatel_jack *jack;
	int def_conf = snd_hda_codec_read(codec, nid,
			0, AC_VERB_GET_CONFIG_DEFAULT, 0);
	int connectivity = get_defcfg_connect(def_conf);
	char name[32];

	if (connectivity && connectivity != AC_JACK_PORT_FIXED)
		return 0;

	snd_array_init(&spec->jacks, sizeof(*jack), 32);
	jack = snd_array_new(&spec->jacks);
	if (!jack)
		return -ENOMEM;
	jack->nid = nid;
	jack->type = type;

	sprintf(name, "%s at %s %s Jack",
		snd_hda_get_jack_type(def_conf),
		snd_hda_get_jack_connectivity(def_conf),
		snd_hda_get_jack_location(def_conf));

	return snd_jack_new(codec->bus->card, name, type, &jack->jack);
}

static int stac92xx_add_event(struct sigmatel_spec *spec, hda_nid_t nid,
			     int data)
{
	struct sigmatel_event *event;

	snd_array_init(&spec->events, sizeof(*event), 32);
	event = snd_array_new(&spec->events);
	if (!event)
		return -ENOMEM;
	event->nid = nid;
	event->data = data;

	return 0;
}

static int stac92xx_event_data(struct hda_codec *codec, hda_nid_t nid)
{
	struct sigmatel_spec *spec = codec->spec;
	struct sigmatel_event *events = spec->events.list;
	if (events) {
		int i;
		for (i = 0; i < spec->events.used; i++)
			if (events[i].nid == nid)
				return events[i].data;
	}
	return 0;
}

static void enable_pin_detect(struct hda_codec *codec, hda_nid_t nid,
			      unsigned int event)
{
	if (get_wcaps(codec, nid) & AC_WCAP_UNSOL_CAP) {
		snd_hda_codec_write_cache(codec, nid, 0,
					  AC_VERB_SET_UNSOLICITED_ENABLE,
					  (AC_USRSP_EN | event | nid));
	}
}

static int is_nid_hp_pin(struct auto_pin_cfg *cfg, hda_nid_t nid)
{
	int i;
	for (i = 0; i < cfg->hp_outs; i++)
		if (cfg->hp_pins[i] == nid)
			return 1; /* nid is a HP-Out */

	return 0; /* nid is not a HP-Out */
};

static void stac92xx_power_down(struct hda_codec *codec)
{
	struct sigmatel_spec *spec = codec->spec;

	/* power down inactive DACs */
	hda_nid_t *dac;
	for (dac = spec->dac_list; *dac; dac++)
		if (!is_in_dac_nids(spec, *dac) &&
			spec->multiout.hp_nid != *dac)
			snd_hda_codec_write_cache(codec, *dac, 0,
					AC_VERB_SET_POWER_STATE, AC_PWRST_D3);
}

static int stac92xx_init(struct hda_codec *codec)
{
	struct sigmatel_spec *spec = codec->spec;
	struct auto_pin_cfg *cfg = &spec->autocfg;
	int i, err;

	snd_hda_sequence_write(codec, spec->init);

	/* power down adcs initially */
	if (spec->powerdown_adcs)
		for (i = 0; i < spec->num_adcs; i++)
			snd_hda_codec_write_cache(codec,
				spec->adc_nids[i], 0,
				AC_VERB_SET_POWER_STATE, AC_PWRST_D3);
	/* set up pins */
	if (spec->hp_detect) {
		/* Enable unsolicited responses on the HP widget */
		for (i = 0; i < cfg->hp_outs; i++) {
			int type = SND_JACK_HEADPHONE;
			hda_nid_t nid = cfg->hp_pins[i];
			enable_pin_detect(codec, nid, STAC_HP_EVENT | nid);
			/* jack detection */
			if (cfg->hp_outs == i)
				type |= SND_JACK_LINEOUT;
			err = stac92xx_add_jack(codec, nid, type);
			if (err < 0)
				return err;

		}
		/* force to enable the first line-out; the others are set up
		 * in unsol_event
		 */
		stac92xx_auto_set_pinctl(codec, spec->autocfg.line_out_pins[0],
				AC_PINCTL_OUT_EN);
		/* fake event to set up pins */
		codec->patch_ops.unsol_event(codec,
			(STAC_HP_EVENT | spec->autocfg.hp_pins[0]) << 26);
	} else {
		stac92xx_auto_init_multi_out(codec);
		stac92xx_auto_init_hp_out(codec);
	}
	for (i = 0; i < cfg->line_outs; i++) {
		err = stac92xx_add_jack(codec,
				cfg->line_out_pins[i], SND_JACK_LINEOUT);
		if (err < 0)
			return err;
	}
	for (i = 0; i < AUTO_PIN_LAST; i++) {
		hda_nid_t nid = cfg->input_pins[i];
		if (nid) {
			unsigned int pinctl;
			if (i == AUTO_PIN_MIC || i == AUTO_PIN_FRONT_MIC) {
				/* for mic pins, force to initialize */
				pinctl = stac92xx_get_vref(codec, nid);
			} else {
				pinctl = snd_hda_codec_read(codec, nid, 0,
					AC_VERB_GET_PIN_WIDGET_CONTROL, 0);
				/* if PINCTL already set then skip */
				if (pinctl & AC_PINCTL_IN_EN)
					continue;
			}
			pinctl |= AC_PINCTL_IN_EN;
			stac92xx_auto_set_pinctl(codec, nid, pinctl);
			err = stac92xx_add_jack(codec, nid,
				SND_JACK_MICROPHONE);
			if (err < 0)
				return err;
			enable_pin_detect(codec, nid, STAC_INSERT_EVENT | nid);
		}
	}
	for (i = 0; i < spec->num_dmics; i++)
		stac92xx_auto_set_pinctl(codec, spec->dmic_nids[i],
					AC_PINCTL_IN_EN);
	for (i = 0; i < spec->num_pwrs; i++)  {
		int event = is_nid_hp_pin(cfg, spec->pwr_nids[i])
					? STAC_HP_EVENT : STAC_PWR_EVENT;
		int pinctl = snd_hda_codec_read(codec, spec->pwr_nids[i],
					0, AC_VERB_GET_PIN_WIDGET_CONTROL, 0);
		int def_conf = snd_hda_codec_read(codec, spec->pwr_nids[i],
					0, AC_VERB_GET_CONFIG_DEFAULT, 0);
		def_conf = get_defcfg_connect(def_conf);
		/* outputs are only ports capable of power management
		 * any attempts on powering down a input port cause the
		 * referenced VREF to act quirky.
		 */
		if (pinctl & AC_PINCTL_IN_EN)
			continue;
		/* skip any ports that don't have jacks since presence
 		 * detection is useless */
		if (def_conf && def_conf != AC_JACK_PORT_FIXED)
			continue;
		enable_pin_detect(codec, spec->pwr_nids[i], event | i);
		codec->patch_ops.unsol_event(codec, (event | i) << 26);
	}
	if (spec->dac_list)
		stac92xx_power_down(codec);
	if (cfg->dig_out_pin)
		stac92xx_auto_set_pinctl(codec, cfg->dig_out_pin,
					 AC_PINCTL_OUT_EN);
	if (cfg->dig_in_pin)
		stac92xx_auto_set_pinctl(codec, cfg->dig_in_pin,
					 AC_PINCTL_IN_EN);

	stac_gpio_set(codec, spec->gpio_mask,
					spec->gpio_dir, spec->gpio_data);

	return 0;
}

static void stac92xx_free_jacks(struct hda_codec *codec)
{
	struct sigmatel_spec *spec = codec->spec;
	if (spec->jacks.list) {
		struct sigmatel_jack *jacks = spec->jacks.list;
		int i;
		for (i = 0; i < spec->jacks.used; i++)
			snd_device_free(codec->bus->card, &jacks[i].jack);
	}
	snd_array_free(&spec->jacks);
}

static void stac92xx_free_kctls(struct hda_codec *codec)
{
	struct sigmatel_spec *spec = codec->spec;

	if (spec->kctls.list) {
		struct snd_kcontrol_new *kctl = spec->kctls.list;
		int i;
		for (i = 0; i < spec->kctls.used; i++)
			kfree(kctl[i].name);
	}
	snd_array_free(&spec->kctls);
}

static void stac92xx_free(struct hda_codec *codec)
{
	struct sigmatel_spec *spec = codec->spec;

	if (! spec)
		return;

	if (spec->bios_pin_configs)
		kfree(spec->bios_pin_configs);
	stac92xx_free_jacks(codec);
	snd_array_free(&spec->events);

	kfree(spec);
	snd_hda_detach_beep_device(codec);
}

static void stac92xx_set_pinctl(struct hda_codec *codec, hda_nid_t nid,
				unsigned int flag)
{
	unsigned int pin_ctl = snd_hda_codec_read(codec, nid,
			0, AC_VERB_GET_PIN_WIDGET_CONTROL, 0x00);

	if (pin_ctl & AC_PINCTL_IN_EN) {
		/*
		 * we need to check the current set-up direction of
		 * shared input pins since they can be switched via
		 * "xxx as Output" mixer switch
		 */
		struct sigmatel_spec *spec = codec->spec;
		struct auto_pin_cfg *cfg = &spec->autocfg;
		if ((nid == cfg->input_pins[AUTO_PIN_LINE] &&
		     spec->line_switch) ||
		    (nid == cfg->input_pins[AUTO_PIN_MIC] &&
		     spec->mic_switch))
			return;
	}

	/* if setting pin direction bits, clear the current
	   direction bits first */
	if (flag & (AC_PINCTL_IN_EN | AC_PINCTL_OUT_EN))
		pin_ctl &= ~(AC_PINCTL_IN_EN | AC_PINCTL_OUT_EN);
	
	snd_hda_codec_write_cache(codec, nid, 0,
			AC_VERB_SET_PIN_WIDGET_CONTROL,
			pin_ctl | flag);
}

static void stac92xx_reset_pinctl(struct hda_codec *codec, hda_nid_t nid,
				  unsigned int flag)
{
	unsigned int pin_ctl = snd_hda_codec_read(codec, nid,
			0, AC_VERB_GET_PIN_WIDGET_CONTROL, 0x00);
	snd_hda_codec_write_cache(codec, nid, 0,
			AC_VERB_SET_PIN_WIDGET_CONTROL,
			pin_ctl & ~flag);
}

static int get_hp_pin_presence(struct hda_codec *codec, hda_nid_t nid)
{
	if (!nid)
		return 0;
	if (snd_hda_codec_read(codec, nid, 0, AC_VERB_GET_PIN_SENSE, 0x00)
	    & (1 << 31)) {
		unsigned int pinctl;
		pinctl = snd_hda_codec_read(codec, nid, 0,
					    AC_VERB_GET_PIN_WIDGET_CONTROL, 0);
		if (pinctl & AC_PINCTL_IN_EN)
			return 0; /* mic- or line-input */
		else
			return 1; /* HP-output */
	}
	return 0;
}

/* return non-zero if the hp-pin of the given array index isn't
 * a jack-detection target
 */
static int no_hp_sensing(struct sigmatel_spec *spec, int i)
{
	struct auto_pin_cfg *cfg = &spec->autocfg;

	/* ignore sensing of shared line and mic jacks */
	if (spec->line_switch &&
	    cfg->hp_pins[i] == cfg->input_pins[AUTO_PIN_LINE])
		return 1;
	if (spec->mic_switch &&
	    cfg->hp_pins[i] == cfg->input_pins[AUTO_PIN_MIC])
		return 1;
	/* ignore if the pin is set as line-out */
	if (cfg->hp_pins[i] == spec->hp_switch)
		return 1;
	return 0;
}

static void stac92xx_hp_detect(struct hda_codec *codec, unsigned int res)
{
	struct sigmatel_spec *spec = codec->spec;
	struct auto_pin_cfg *cfg = &spec->autocfg;
	int i, presence;

	presence = 0;
	if (spec->gpio_mute)
		presence = !(snd_hda_codec_read(codec, codec->afg, 0,
			AC_VERB_GET_GPIO_DATA, 0) & spec->gpio_mute);

	for (i = 0; i < cfg->hp_outs; i++) {
		if (presence)
			break;
		if (no_hp_sensing(spec, i))
			continue;
		presence = get_hp_pin_presence(codec, cfg->hp_pins[i]);
	}

	if (presence) {
		/* disable lineouts */
		if (spec->hp_switch)
			stac92xx_reset_pinctl(codec, spec->hp_switch,
					      AC_PINCTL_OUT_EN);
		for (i = 0; i < cfg->line_outs; i++)
			stac92xx_reset_pinctl(codec, cfg->line_out_pins[i],
						AC_PINCTL_OUT_EN);
		for (i = 0; i < cfg->speaker_outs; i++)
			stac92xx_reset_pinctl(codec, cfg->speaker_pins[i],
						AC_PINCTL_OUT_EN);
		if (spec->eapd_mask)
			stac_gpio_set(codec, spec->gpio_mask,
				spec->gpio_dir, spec->gpio_data &
				~spec->eapd_mask);
	} else {
		/* enable lineouts */
		if (spec->hp_switch)
			stac92xx_set_pinctl(codec, spec->hp_switch,
					    AC_PINCTL_OUT_EN);
		for (i = 0; i < cfg->line_outs; i++)
			stac92xx_set_pinctl(codec, cfg->line_out_pins[i],
						AC_PINCTL_OUT_EN);
		for (i = 0; i < cfg->speaker_outs; i++)
			stac92xx_set_pinctl(codec, cfg->speaker_pins[i],
						AC_PINCTL_OUT_EN);
		if (spec->eapd_mask)
			stac_gpio_set(codec, spec->gpio_mask,
				spec->gpio_dir, spec->gpio_data |
				spec->eapd_mask);
	}
	/* toggle hp outs */
	for (i = 0; i < cfg->hp_outs; i++) {
		unsigned int val = AC_PINCTL_OUT_EN | AC_PINCTL_HP_EN;
		if (no_hp_sensing(spec, i))
			continue;
		if (presence)
			stac92xx_set_pinctl(codec, cfg->hp_pins[i], val);
		else
			stac92xx_reset_pinctl(codec, cfg->hp_pins[i], val);
	}
} 

static void stac92xx_pin_sense(struct hda_codec *codec, int idx)
{
	struct sigmatel_spec *spec = codec->spec;
	hda_nid_t nid = spec->pwr_nids[idx];
	int presence, val;
	val = snd_hda_codec_read(codec, codec->afg, 0, 0x0fec, 0x0)
							& 0x000000ff;
	presence = get_hp_pin_presence(codec, nid);

	/* several codecs have two power down bits */
	if (spec->pwr_mapping)
		idx = spec->pwr_mapping[idx];
	else
		idx = 1 << idx;

	if (presence)
		val &= ~idx;
	else
		val |= idx;

	/* power down unused output ports */
	snd_hda_codec_write(codec, codec->afg, 0, 0x7ec, val);
}

static void stac92xx_report_jack(struct hda_codec *codec, hda_nid_t nid)
{
	struct sigmatel_spec *spec = codec->spec;
	struct sigmatel_jack *jacks = spec->jacks.list;

	if (jacks) {
		int i;
		for (i = 0; i < spec->jacks.used; i++) {
			if (jacks->nid == nid) {
				unsigned int pin_ctl =
					snd_hda_codec_read(codec, nid,
					0, AC_VERB_GET_PIN_WIDGET_CONTROL,
					 0x00);
				int type = jacks->type;
				if (type == (SND_JACK_LINEOUT
						| SND_JACK_HEADPHONE))
					type = (pin_ctl & AC_PINCTL_HP_EN)
					? SND_JACK_HEADPHONE : SND_JACK_LINEOUT;
				snd_jack_report(jacks->jack,
					get_hp_pin_presence(codec, nid)
					? type : 0);
			}
			jacks++;
		}
	}
}

static void stac92xx_unsol_event(struct hda_codec *codec, unsigned int res)
{
	struct sigmatel_spec *spec = codec->spec;
	int event = (res >> 26) & 0x70;
	int nid = res >> 26 & 0x0f;

	switch (event) {
	case STAC_HP_EVENT:
		stac92xx_hp_detect(codec, res);
		/* fallthru */
	case STAC_INSERT_EVENT:
	case STAC_PWR_EVENT:
		if (nid) {
			if (spec->num_pwrs > 0)
				stac92xx_pin_sense(codec, nid);
			stac92xx_report_jack(codec, nid);
		}
		break;
	case STAC_VREF_EVENT: {
		int data = snd_hda_codec_read(codec, codec->afg, 0,
			AC_VERB_GET_GPIO_DATA, 0);
		int idx = stac92xx_event_data(codec, nid);
		/* toggle VREF state based on GPIOx status */
		snd_hda_codec_write(codec, codec->afg, 0, 0x7e0,
			!!(data & (1 << idx)));
		break;
		}
	}
}

#ifdef SND_HDA_NEEDS_RESUME
static int stac92xx_resume(struct hda_codec *codec)
{
	struct sigmatel_spec *spec = codec->spec;

	stac92xx_set_config_regs(codec);
	snd_hda_sequence_write(codec, spec->init);
	stac_gpio_set(codec, spec->gpio_mask,
		spec->gpio_dir, spec->gpio_data);
	snd_hda_codec_resume_amp(codec);
	snd_hda_codec_resume_cache(codec);
	/* power down inactive DACs */
	if (spec->dac_list)
		stac92xx_power_down(codec);
	/* invoke unsolicited event to reset the HP state */
	if (spec->hp_detect)
		codec->patch_ops.unsol_event(codec, STAC_HP_EVENT << 26);
	return 0;
}
#endif

static struct hda_codec_ops stac92xx_patch_ops = {
	.build_controls = stac92xx_build_controls,
	.build_pcms = stac92xx_build_pcms,
	.init = stac92xx_init,
	.free = stac92xx_free,
	.unsol_event = stac92xx_unsol_event,
#ifdef SND_HDA_NEEDS_RESUME
	.resume = stac92xx_resume,
#endif
};

static int patch_stac9200(struct hda_codec *codec)
{
	struct sigmatel_spec *spec;
	int err;

	spec  = kzalloc(sizeof(*spec), GFP_KERNEL);
	if (spec == NULL)
		return -ENOMEM;

	codec->spec = spec;
	spec->num_pins = ARRAY_SIZE(stac9200_pin_nids);
	spec->pin_nids = stac9200_pin_nids;
	spec->board_config = snd_hda_check_board_config(codec, STAC_9200_MODELS,
							stac9200_models,
							stac9200_cfg_tbl);
	if (spec->board_config < 0) {
		snd_printdd(KERN_INFO "hda_codec: Unknown model for STAC9200, using BIOS defaults\n");
		err = stac92xx_save_bios_config_regs(codec);
		if (err < 0) {
			stac92xx_free(codec);
			return err;
		}
		spec->pin_configs = spec->bios_pin_configs;
	} else {
		spec->pin_configs = stac9200_brd_tbl[spec->board_config];
		stac92xx_set_config_regs(codec);
	}

	spec->multiout.max_channels = 2;
	spec->multiout.num_dacs = 1;
	spec->multiout.dac_nids = stac9200_dac_nids;
	spec->adc_nids = stac9200_adc_nids;
	spec->mux_nids = stac9200_mux_nids;
	spec->num_muxes = 1;
	spec->num_dmics = 0;
	spec->num_adcs = 1;
	spec->num_pwrs = 0;

	if (spec->board_config == STAC_9200_GATEWAY ||
	    spec->board_config == STAC_9200_OQO)
		spec->init = stac9200_eapd_init;
	else
		spec->init = stac9200_core_init;
	spec->mixer = stac9200_mixer;

	if (spec->board_config == STAC_9200_PANASONIC) {
		spec->gpio_mask = spec->gpio_dir = 0x09;
		spec->gpio_data = 0x00;
	}

	err = stac9200_parse_auto_config(codec);
	if (err < 0) {
		stac92xx_free(codec);
		return err;
	}

	codec->patch_ops = stac92xx_patch_ops;

	return 0;
}

static int patch_stac925x(struct hda_codec *codec)
{
	struct sigmatel_spec *spec;
	int err;

	spec  = kzalloc(sizeof(*spec), GFP_KERNEL);
	if (spec == NULL)
		return -ENOMEM;

	codec->spec = spec;
	spec->num_pins = ARRAY_SIZE(stac925x_pin_nids);
	spec->pin_nids = stac925x_pin_nids;
	spec->board_config = snd_hda_check_board_config(codec, STAC_925x_MODELS,
							stac925x_models,
							stac925x_cfg_tbl);
 again:
	if (spec->board_config < 0) {
		snd_printdd(KERN_INFO "hda_codec: Unknown model for STAC925x," 
				      "using BIOS defaults\n");
		err = stac92xx_save_bios_config_regs(codec);
		if (err < 0) {
			stac92xx_free(codec);
			return err;
		}
		spec->pin_configs = spec->bios_pin_configs;
	} else if (stac925x_brd_tbl[spec->board_config] != NULL){
		spec->pin_configs = stac925x_brd_tbl[spec->board_config];
		stac92xx_set_config_regs(codec);
	}

	spec->multiout.max_channels = 2;
	spec->multiout.num_dacs = 1;
	spec->multiout.dac_nids = stac925x_dac_nids;
	spec->adc_nids = stac925x_adc_nids;
	spec->mux_nids = stac925x_mux_nids;
	spec->num_muxes = 1;
	spec->num_adcs = 1;
	spec->num_pwrs = 0;
	switch (codec->vendor_id) {
	case 0x83847632: /* STAC9202  */
	case 0x83847633: /* STAC9202D */
	case 0x83847636: /* STAC9251  */
	case 0x83847637: /* STAC9251D */
		spec->num_dmics = STAC925X_NUM_DMICS;
		spec->dmic_nids = stac925x_dmic_nids;
		spec->num_dmuxes = ARRAY_SIZE(stac925x_dmux_nids);
		spec->dmux_nids = stac925x_dmux_nids;
		break;
	default:
		spec->num_dmics = 0;
		break;
	}

	spec->init = stac925x_core_init;
	spec->mixer = stac925x_mixer;

	err = stac92xx_parse_auto_config(codec, 0x8, 0x7);
	if (!err) {
		if (spec->board_config < 0) {
			printk(KERN_WARNING "hda_codec: No auto-config is "
			       "available, default to model=ref\n");
			spec->board_config = STAC_925x_REF;
			goto again;
		}
		err = -EINVAL;
	}
	if (err < 0) {
		stac92xx_free(codec);
		return err;
	}

	codec->patch_ops = stac92xx_patch_ops;

	return 0;
}

static struct hda_input_mux stac92hd73xx_dmux = {
	.num_items = 4,
	.items = {
		{ "Analog Inputs", 0x0b },
		{ "Digital Mic 1", 0x09 },
		{ "Digital Mic 2", 0x0a },
		{ "CD", 0x08 },
	}
};

static int patch_stac92hd73xx(struct hda_codec *codec)
{
	struct sigmatel_spec *spec;
	hda_nid_t conn[STAC92HD73_DAC_COUNT + 2];
	int err = 0;

	spec  = kzalloc(sizeof(*spec), GFP_KERNEL);
	if (spec == NULL)
		return -ENOMEM;

	codec->spec = spec;
	codec->slave_dig_outs = stac92hd73xx_slave_dig_outs;
	spec->num_pins = ARRAY_SIZE(stac92hd73xx_pin_nids);
	spec->pin_nids = stac92hd73xx_pin_nids;
	spec->board_config = snd_hda_check_board_config(codec,
							STAC_92HD73XX_MODELS,
							stac92hd73xx_models,
							stac92hd73xx_cfg_tbl);
again:
	if (spec->board_config < 0) {
		snd_printdd(KERN_INFO "hda_codec: Unknown model for"
			" STAC92HD73XX, using BIOS defaults\n");
		err = stac92xx_save_bios_config_regs(codec);
		if (err < 0) {
			stac92xx_free(codec);
			return err;
		}
		spec->pin_configs = spec->bios_pin_configs;
	} else {
		spec->pin_configs = stac92hd73xx_brd_tbl[spec->board_config];
		stac92xx_set_config_regs(codec);
	}

	spec->multiout.num_dacs = snd_hda_get_connections(codec, 0x0a,
			conn, STAC92HD73_DAC_COUNT + 2) - 1;

	if (spec->multiout.num_dacs < 0) {
		printk(KERN_WARNING "hda_codec: Could not determine "
		       "number of channels defaulting to DAC count\n");
		spec->multiout.num_dacs = STAC92HD73_DAC_COUNT;
	}

	switch (spec->multiout.num_dacs) {
	case 0x3: /* 6 Channel */
		spec->mixer = stac92hd73xx_6ch_mixer;
		spec->init = stac92hd73xx_6ch_core_init;
		break;
	case 0x4: /* 8 Channel */
		spec->mixer = stac92hd73xx_8ch_mixer;
		spec->init = stac92hd73xx_8ch_core_init;
		break;
	case 0x5: /* 10 Channel */
		spec->mixer = stac92hd73xx_10ch_mixer;
		spec->init = stac92hd73xx_10ch_core_init;
	};

	spec->multiout.dac_nids = stac92hd73xx_dac_nids;
	spec->aloopback_mask = 0x01;
	spec->aloopback_shift = 8;

	spec->digbeep_nid = 0x1c;
	spec->mux_nids = stac92hd73xx_mux_nids;
	spec->adc_nids = stac92hd73xx_adc_nids;
	spec->dmic_nids = stac92hd73xx_dmic_nids;
	spec->dmux_nids = stac92hd73xx_dmux_nids;
	spec->smux_nids = stac92hd73xx_smux_nids;
	spec->amp_nids = stac92hd73xx_amp_nids;
	spec->num_amps = ARRAY_SIZE(stac92hd73xx_amp_nids);

	spec->num_muxes = ARRAY_SIZE(stac92hd73xx_mux_nids);
	spec->num_adcs = ARRAY_SIZE(stac92hd73xx_adc_nids);
	spec->num_dmuxes = ARRAY_SIZE(stac92hd73xx_dmux_nids);
	memcpy(&spec->private_dimux, &stac92hd73xx_dmux,
			sizeof(stac92hd73xx_dmux));

	switch (spec->board_config) {
	case STAC_DELL_EQ:
		spec->init = dell_eq_core_init;
		/* fallthru */
	case STAC_DELL_M6:
		spec->num_smuxes = 0;
		spec->mixer = &stac92hd73xx_6ch_mixer[DELL_M6_MIXER];
		spec->amp_nids = &stac92hd73xx_amp_nids[DELL_M6_AMP];
		spec->num_amps = 1;

		if (!spec->init)
			spec->init = dell_m6_core_init;
		switch (codec->subsystem_id) {
		case 0x1028025e: /* Analog Mics */
		case 0x1028025f:
			stac92xx_set_config_reg(codec, 0x0b, 0x90A70170);
			spec->num_dmics = 0;
			spec->private_dimux.num_items = 1;
			break;
		case 0x10280271: /* Digital Mics */
		case 0x10280272:
		case 0x10280254:
		case 0x10280255:
			stac92xx_set_config_reg(codec, 0x13, 0x90A60160);
			spec->num_dmics = 1;
			spec->private_dimux.num_items = 2;
			break;
		case 0x10280256: /* Both */
		case 0x10280057:
			stac92xx_set_config_reg(codec, 0x0b, 0x90A70170);
			stac92xx_set_config_reg(codec, 0x13, 0x90A60160);
			spec->num_dmics = 1;
			spec->private_dimux.num_items = 2;
			break;
		}
		break;
	default:
		spec->num_dmics = STAC92HD73XX_NUM_DMICS;
		spec->num_smuxes = ARRAY_SIZE(stac92hd73xx_smux_nids);
	}
	if (spec->board_config > STAC_92HD73XX_REF) {
		/* GPIO0 High = Enable EAPD */
		spec->eapd_mask = spec->gpio_mask = spec->gpio_dir = 0x1;
		spec->gpio_data = 0x01;
	}
	spec->dinput_mux = &spec->private_dimux;

	spec->num_pwrs = ARRAY_SIZE(stac92hd73xx_pwr_nids);
	spec->pwr_nids = stac92hd73xx_pwr_nids;

	err = stac92xx_parse_auto_config(codec, 0x25, 0x27);

	if (!err) {
		if (spec->board_config < 0) {
			printk(KERN_WARNING "hda_codec: No auto-config is "
			       "available, default to model=ref\n");
			spec->board_config = STAC_92HD73XX_REF;
			goto again;
		}
		err = -EINVAL;
	}

	if (err < 0) {
		stac92xx_free(codec);
		return err;
	}

	codec->patch_ops = stac92xx_patch_ops;

	return 0;
}

static struct hda_input_mux stac92hd83xxx_dmux = {
	.num_items = 3,
	.items = {
		{ "Analog Inputs", 0x03 },
		{ "Digital Mic 1", 0x04 },
		{ "Digital Mic 2", 0x05 },
	}
};

static int patch_stac92hd83xxx(struct hda_codec *codec)
{
	struct sigmatel_spec *spec;
	int err;

	spec  = kzalloc(sizeof(*spec), GFP_KERNEL);
	if (spec == NULL)
		return -ENOMEM;

	codec->spec = spec;
	codec->slave_dig_outs = stac92hd83xxx_slave_dig_outs;
	spec->mono_nid = 0x19;
	spec->digbeep_nid = 0x21;
	spec->dmic_nids = stac92hd83xxx_dmic_nids;
	spec->dmux_nids = stac92hd83xxx_dmux_nids;
	spec->adc_nids = stac92hd83xxx_adc_nids;
	spec->pwr_nids = stac92hd83xxx_pwr_nids;
	spec->pwr_mapping = stac92hd83xxx_pwr_mapping;
	spec->num_pwrs = ARRAY_SIZE(stac92hd83xxx_pwr_nids);
	spec->multiout.dac_nids = stac92hd83xxx_dac_nids;

	spec->init = stac92hd83xxx_core_init;
	switch (codec->vendor_id) {
	case 0x111d7605:
		spec->multiout.num_dacs = STAC92HD81_DAC_COUNT;
		break;
	default:
		spec->num_pwrs--;
		spec->init++; /* switch to config #2 */
		spec->multiout.num_dacs = STAC92HD83_DAC_COUNT;
	}

	spec->mixer = stac92hd83xxx_mixer;
	spec->num_pins = ARRAY_SIZE(stac92hd83xxx_pin_nids);
	spec->num_dmuxes = ARRAY_SIZE(stac92hd83xxx_dmux_nids);
	spec->num_adcs = ARRAY_SIZE(stac92hd83xxx_adc_nids);
	spec->num_dmics = STAC92HD83XXX_NUM_DMICS;
	spec->dinput_mux = &stac92hd83xxx_dmux;
	spec->pin_nids = stac92hd83xxx_pin_nids;
	spec->board_config = snd_hda_check_board_config(codec,
							STAC_92HD83XXX_MODELS,
							stac92hd83xxx_models,
							stac92hd83xxx_cfg_tbl);
again:
	if (spec->board_config < 0) {
		snd_printdd(KERN_INFO "hda_codec: Unknown model for"
			" STAC92HD83XXX, using BIOS defaults\n");
		err = stac92xx_save_bios_config_regs(codec);
		if (err < 0) {
			stac92xx_free(codec);
			return err;
		}
		spec->pin_configs = spec->bios_pin_configs;
	} else {
		spec->pin_configs = stac92hd83xxx_brd_tbl[spec->board_config];
		stac92xx_set_config_regs(codec);
	}

	err = stac92xx_parse_auto_config(codec, 0x1d, 0);
	if (!err) {
		if (spec->board_config < 0) {
			printk(KERN_WARNING "hda_codec: No auto-config is "
			       "available, default to model=ref\n");
			spec->board_config = STAC_92HD83XXX_REF;
			goto again;
		}
		err = -EINVAL;
	}

	if (err < 0) {
		stac92xx_free(codec);
		return err;
	}

	codec->patch_ops = stac92xx_patch_ops;

	return 0;
}

#ifdef SND_HDA_NEEDS_RESUME
static void stac92hd71xx_set_power_state(struct hda_codec *codec, int pwr)
{
	struct sigmatel_spec *spec = codec->spec;
	int i;
	snd_hda_codec_write_cache(codec, codec->afg, 0,
		AC_VERB_SET_POWER_STATE, pwr);

	msleep(1);
	for (i = 0; i < spec->num_adcs; i++) {
		snd_hda_codec_write_cache(codec,
			spec->adc_nids[i], 0,
			AC_VERB_SET_POWER_STATE, pwr);
	}
};

static int stac92hd71xx_resume(struct hda_codec *codec)
{
	stac92hd71xx_set_power_state(codec, AC_PWRST_D0);
	return stac92xx_resume(codec);
}

static int stac92hd71xx_suspend(struct hda_codec *codec, pm_message_t state)
{
	stac92hd71xx_set_power_state(codec, AC_PWRST_D3);
	return 0;
};

#endif

static struct hda_codec_ops stac92hd71bxx_patch_ops = {
	.build_controls = stac92xx_build_controls,
	.build_pcms = stac92xx_build_pcms,
	.init = stac92xx_init,
	.free = stac92xx_free,
	.unsol_event = stac92xx_unsol_event,
#ifdef SND_HDA_NEEDS_RESUME
	.resume = stac92hd71xx_resume,
	.suspend = stac92hd71xx_suspend,
#endif
};

static struct hda_input_mux stac92hd71bxx_dmux = {
	.num_items = 4,
	.items = {
		{ "Analog Inputs", 0x00 },
		{ "Mixer", 0x01 },
		{ "Digital Mic 1", 0x02 },
		{ "Digital Mic 2", 0x03 },
	}
};

static int patch_stac92hd71bxx(struct hda_codec *codec)
{
	struct sigmatel_spec *spec;
	int err = 0;

	spec  = kzalloc(sizeof(*spec), GFP_KERNEL);
	if (spec == NULL)
		return -ENOMEM;

	codec->spec = spec;
	codec->patch_ops = stac92xx_patch_ops;
	spec->num_pins = ARRAY_SIZE(stac92hd71bxx_pin_nids);
	spec->num_pwrs = ARRAY_SIZE(stac92hd71bxx_pwr_nids);
	spec->pin_nids = stac92hd71bxx_pin_nids;
	memcpy(&spec->private_dimux, &stac92hd71bxx_dmux,
			sizeof(stac92hd71bxx_dmux));
	spec->board_config = snd_hda_check_board_config(codec,
							STAC_92HD71BXX_MODELS,
							stac92hd71bxx_models,
							stac92hd71bxx_cfg_tbl);
again:
	if (spec->board_config < 0) {
		snd_printdd(KERN_INFO "hda_codec: Unknown model for"
			" STAC92HD71BXX, using BIOS defaults\n");
		err = stac92xx_save_bios_config_regs(codec);
		if (err < 0) {
			stac92xx_free(codec);
			return err;
		}
		spec->pin_configs = spec->bios_pin_configs;
	} else {
		spec->pin_configs = stac92hd71bxx_brd_tbl[spec->board_config];
		stac92xx_set_config_regs(codec);
	}

	switch (codec->vendor_id) {
	case 0x111d76b6: /* 4 Port without Analog Mixer */
	case 0x111d76b7:
	case 0x111d76b4: /* 6 Port without Analog Mixer */
	case 0x111d76b5:
		spec->mixer = stac92hd71bxx_mixer;
		spec->init = stac92hd71bxx_core_init;
		codec->slave_dig_outs = stac92hd71bxx_slave_dig_outs;
		break;
	case 0x111d7608: /* 5 Port with Analog Mixer */
		switch (codec->subsystem_id) {
		case 0x103c361a:
			/* Enable VREF power saving on GPIO1 detect */
			snd_hda_codec_write(codec, codec->afg, 0,
				AC_VERB_SET_GPIO_UNSOLICITED_RSP_MASK, 0x02);
			snd_hda_codec_write_cache(codec, codec->afg, 0,
				AC_VERB_SET_UNSOLICITED_ENABLE,
				(AC_USRSP_EN | STAC_VREF_EVENT | codec->afg));
			err = stac92xx_add_event(spec, codec->afg, 0x02);
			if (err < 0)
				return err;
			spec->gpio_mask |= 0x02;
			break;
		}
		if ((codec->revision_id & 0xf) == 0 ||
				(codec->revision_id & 0xf) == 1) {
#ifdef SND_HDA_NEEDS_RESUME
			codec->patch_ops = stac92hd71bxx_patch_ops;
#endif
			spec->stream_delay = 40; /* 40 milliseconds */
		}

		/* no output amps */
		spec->num_pwrs = 0;
		spec->mixer = stac92hd71bxx_analog_mixer;
		spec->dinput_mux = &spec->private_dimux;

		/* disable VSW */
		spec->init = &stac92hd71bxx_analog_core_init[HD_DISABLE_PORTF];
		stac92xx_set_config_reg(codec, 0xf, 0x40f000f0);
		break;
	case 0x111d7603: /* 6 Port with Analog Mixer */
		if ((codec->revision_id & 0xf) == 1) {
#ifdef SND_HDA_NEEDS_RESUME
			codec->patch_ops = stac92hd71bxx_patch_ops;
#endif
			spec->stream_delay = 40; /* 40 milliseconds */
		}

		/* no output amps */
		spec->num_pwrs = 0;
		/* fallthru */
	default:
		spec->dinput_mux = &spec->private_dimux;
		spec->mixer = stac92hd71bxx_analog_mixer;
		spec->init = stac92hd71bxx_analog_core_init;
		codec->slave_dig_outs = stac92hd71bxx_slave_dig_outs;
	}

	spec->aloopback_mask = 0x50;
	spec->aloopback_shift = 0;

	if (spec->board_config > STAC_92HD71BXX_REF) {
		/* GPIO0 = EAPD */
		spec->gpio_mask = 0x01;
		spec->gpio_dir = 0x01;
		spec->gpio_data = 0x01;
	}

	spec->powerdown_adcs = 1;
	spec->digbeep_nid = 0x26;
	spec->mux_nids = stac92hd71bxx_mux_nids;
	spec->adc_nids = stac92hd71bxx_adc_nids;
	spec->dmic_nids = stac92hd71bxx_dmic_nids;
	spec->dmux_nids = stac92hd71bxx_dmux_nids;
	spec->smux_nids = stac92hd71bxx_smux_nids;
	spec->pwr_nids = stac92hd71bxx_pwr_nids;

	spec->num_muxes = ARRAY_SIZE(stac92hd71bxx_mux_nids);
	spec->num_adcs = ARRAY_SIZE(stac92hd71bxx_adc_nids);

	switch (spec->board_config) {
	case STAC_HP_M4:
		spec->num_dmics = 0;
		spec->num_smuxes = 0;
		spec->num_dmuxes = 0;

		/* enable internal microphone */
		stac92xx_set_config_reg(codec, 0x0e, 0x01813040);
		stac92xx_auto_set_pinctl(codec, 0x0e,
			AC_PINCTL_IN_EN | AC_PINCTL_VREF_80);
		break;
	default:
		spec->num_dmics = STAC92HD71BXX_NUM_DMICS;
		spec->num_smuxes = ARRAY_SIZE(stac92hd71bxx_smux_nids);
		spec->num_dmuxes = ARRAY_SIZE(stac92hd71bxx_dmux_nids);
	};

	spec->multiout.num_dacs = 1;
	spec->multiout.hp_nid = 0x11;
	spec->multiout.dac_nids = stac92hd71bxx_dac_nids;
	if (spec->dinput_mux)
		spec->private_dimux.num_items +=
			spec->num_dmics -
				(ARRAY_SIZE(stac92hd71bxx_dmic_nids) - 1);

	err = stac92xx_parse_auto_config(codec, 0x21, 0x23);
	if (!err) {
		if (spec->board_config < 0) {
			printk(KERN_WARNING "hda_codec: No auto-config is "
			       "available, default to model=ref\n");
			spec->board_config = STAC_92HD71BXX_REF;
			goto again;
		}
		err = -EINVAL;
	}

	if (err < 0) {
		stac92xx_free(codec);
		return err;
	}

	return 0;
};

static int patch_stac922x(struct hda_codec *codec)
{
	struct sigmatel_spec *spec;
	int err;

	spec  = kzalloc(sizeof(*spec), GFP_KERNEL);
	if (spec == NULL)
		return -ENOMEM;

	codec->spec = spec;
	spec->num_pins = ARRAY_SIZE(stac922x_pin_nids);
	spec->pin_nids = stac922x_pin_nids;
	spec->board_config = snd_hda_check_board_config(codec, STAC_922X_MODELS,
							stac922x_models,
							stac922x_cfg_tbl);
	if (spec->board_config == STAC_INTEL_MAC_AUTO) {
		spec->gpio_mask = spec->gpio_dir = 0x03;
		spec->gpio_data = 0x03;
		/* Intel Macs have all same PCI SSID, so we need to check
		 * codec SSID to distinguish the exact models
		 */
		printk(KERN_INFO "hda_codec: STAC922x, Apple subsys_id=%x\n", codec->subsystem_id);
		switch (codec->subsystem_id) {

		case 0x106b0800:
			spec->board_config = STAC_INTEL_MAC_V1;
			break;
		case 0x106b0600:
		case 0x106b0700:
			spec->board_config = STAC_INTEL_MAC_V2;
			break;
		case 0x106b0e00:
		case 0x106b0f00:
		case 0x106b1600:
		case 0x106b1700:
		case 0x106b0200:
		case 0x106b1e00:
			spec->board_config = STAC_INTEL_MAC_V3;
			break;
		case 0x106b1a00:
		case 0x00000100:
			spec->board_config = STAC_INTEL_MAC_V4;
			break;
		case 0x106b0a00:
		case 0x106b2200:
			spec->board_config = STAC_INTEL_MAC_V5;
			break;
		default:
			spec->board_config = STAC_INTEL_MAC_V3;
			break;
		}
	}

 again:
	if (spec->board_config < 0) {
		snd_printdd(KERN_INFO "hda_codec: Unknown model for STAC922x, "
			"using BIOS defaults\n");
		err = stac92xx_save_bios_config_regs(codec);
		if (err < 0) {
			stac92xx_free(codec);
			return err;
		}
		spec->pin_configs = spec->bios_pin_configs;
	} else if (stac922x_brd_tbl[spec->board_config] != NULL) {
		spec->pin_configs = stac922x_brd_tbl[spec->board_config];
		stac92xx_set_config_regs(codec);
	}

	spec->adc_nids = stac922x_adc_nids;
	spec->mux_nids = stac922x_mux_nids;
	spec->num_muxes = ARRAY_SIZE(stac922x_mux_nids);
	spec->num_adcs = ARRAY_SIZE(stac922x_adc_nids);
	spec->num_dmics = 0;
	spec->num_pwrs = 0;

	spec->init = stac922x_core_init;
	spec->mixer = stac922x_mixer;

	spec->multiout.dac_nids = spec->dac_nids;
	
	err = stac92xx_parse_auto_config(codec, 0x08, 0x09);
	if (!err) {
		if (spec->board_config < 0) {
			printk(KERN_WARNING "hda_codec: No auto-config is "
			       "available, default to model=ref\n");
			spec->board_config = STAC_D945_REF;
			goto again;
		}
		err = -EINVAL;
	}
	if (err < 0) {
		stac92xx_free(codec);
		return err;
	}

	codec->patch_ops = stac92xx_patch_ops;

	/* Fix Mux capture level; max to 2 */
	snd_hda_override_amp_caps(codec, 0x12, HDA_OUTPUT,
				  (0 << AC_AMPCAP_OFFSET_SHIFT) |
				  (2 << AC_AMPCAP_NUM_STEPS_SHIFT) |
				  (0x27 << AC_AMPCAP_STEP_SIZE_SHIFT) |
				  (0 << AC_AMPCAP_MUTE_SHIFT));

	return 0;
}

static int patch_stac927x(struct hda_codec *codec)
{
	struct sigmatel_spec *spec;
	int err;

	spec  = kzalloc(sizeof(*spec), GFP_KERNEL);
	if (spec == NULL)
		return -ENOMEM;

	codec->spec = spec;
	spec->num_pins = ARRAY_SIZE(stac927x_pin_nids);
	spec->pin_nids = stac927x_pin_nids;
	spec->board_config = snd_hda_check_board_config(codec, STAC_927X_MODELS,
							stac927x_models,
							stac927x_cfg_tbl);
 again:
	if (spec->board_config < 0 || !stac927x_brd_tbl[spec->board_config]) {
		if (spec->board_config < 0)
			snd_printdd(KERN_INFO "hda_codec: Unknown model for"
				    "STAC927x, using BIOS defaults\n");
		err = stac92xx_save_bios_config_regs(codec);
		if (err < 0) {
			stac92xx_free(codec);
			return err;
		}
		spec->pin_configs = spec->bios_pin_configs;
	} else {
		spec->pin_configs = stac927x_brd_tbl[spec->board_config];
		stac92xx_set_config_regs(codec);
	}

	spec->digbeep_nid = 0x23;
	spec->adc_nids = stac927x_adc_nids;
	spec->num_adcs = ARRAY_SIZE(stac927x_adc_nids);
	spec->mux_nids = stac927x_mux_nids;
	spec->num_muxes = ARRAY_SIZE(stac927x_mux_nids);
	spec->smux_nids = stac927x_smux_nids;
	spec->num_smuxes = ARRAY_SIZE(stac927x_smux_nids);
	spec->spdif_labels = stac927x_spdif_labels;
	spec->dac_list = stac927x_dac_nids;
	spec->multiout.dac_nids = spec->dac_nids;

	switch (spec->board_config) {
	case STAC_D965_3ST:
	case STAC_D965_5ST:
		/* GPIO0 High = Enable EAPD */
		spec->eapd_mask = spec->gpio_mask = spec->gpio_dir = 0x01;
		spec->gpio_data = 0x01;
		spec->num_dmics = 0;

		spec->init = d965_core_init;
		spec->mixer = stac927x_mixer;
		break;
	case STAC_DELL_BIOS:
		switch (codec->subsystem_id) {
		case 0x10280209:
		case 0x1028022e:
			/* correct the device field to SPDIF out */
			stac92xx_set_config_reg(codec, 0x21, 0x01442070);
			break;
		};
		/* configure the analog microphone on some laptops */
		stac92xx_set_config_reg(codec, 0x0c, 0x90a79130);
		/* correct the front output jack as a hp out */
		stac92xx_set_config_reg(codec, 0x0f, 0x0227011f);
		/* correct the front input jack as a mic */
		stac92xx_set_config_reg(codec, 0x0e, 0x02a79130);
		/* fallthru */
	case STAC_DELL_3ST:
		/* GPIO2 High = Enable EAPD */
		spec->eapd_mask = spec->gpio_mask = spec->gpio_dir = 0x04;
		spec->gpio_data = 0x04;
		spec->dmic_nids = stac927x_dmic_nids;
		spec->num_dmics = STAC927X_NUM_DMICS;

		spec->init = d965_core_init;
		spec->mixer = stac927x_mixer;
		spec->dmux_nids = stac927x_dmux_nids;
		spec->num_dmuxes = ARRAY_SIZE(stac927x_dmux_nids);
		break;
	default:
		if (spec->board_config > STAC_D965_REF) {
			/* GPIO0 High = Enable EAPD */
			spec->eapd_mask = spec->gpio_mask = 0x01;
			spec->gpio_dir = spec->gpio_data = 0x01;
		}
		spec->num_dmics = 0;

		spec->init = stac927x_core_init;
		spec->mixer = stac927x_mixer;
	}

	spec->num_pwrs = 0;
	spec->aloopback_mask = 0x40;
	spec->aloopback_shift = 0;

	err = stac92xx_parse_auto_config(codec, 0x1e, 0x20);
	if (!err) {
		if (spec->board_config < 0) {
			printk(KERN_WARNING "hda_codec: No auto-config is "
			       "available, default to model=ref\n");
			spec->board_config = STAC_D965_REF;
			goto again;
		}
		err = -EINVAL;
	}
	if (err < 0) {
		stac92xx_free(codec);
		return err;
	}

	codec->patch_ops = stac92xx_patch_ops;

	/*
	 * !!FIXME!!
	 * The STAC927x seem to require fairly long delays for certain
	 * command sequences.  With too short delays (even if the answer
	 * is set to RIRB properly), it results in the silence output
	 * on some hardwares like Dell.
	 *
	 * The below flag enables the longer delay (see get_response
	 * in hda_intel.c).
	 */
	codec->bus->needs_damn_long_delay = 1;

	return 0;
}

static int patch_stac9205(struct hda_codec *codec)
{
	struct sigmatel_spec *spec;
	int err;

	spec  = kzalloc(sizeof(*spec), GFP_KERNEL);
	if (spec == NULL)
		return -ENOMEM;

	codec->spec = spec;
	spec->num_pins = ARRAY_SIZE(stac9205_pin_nids);
	spec->pin_nids = stac9205_pin_nids;
	spec->board_config = snd_hda_check_board_config(codec, STAC_9205_MODELS,
							stac9205_models,
							stac9205_cfg_tbl);
 again:
	if (spec->board_config < 0) {
		snd_printdd(KERN_INFO "hda_codec: Unknown model for STAC9205, using BIOS defaults\n");
		err = stac92xx_save_bios_config_regs(codec);
		if (err < 0) {
			stac92xx_free(codec);
			return err;
		}
		spec->pin_configs = spec->bios_pin_configs;
	} else {
		spec->pin_configs = stac9205_brd_tbl[spec->board_config];
		stac92xx_set_config_regs(codec);
	}

	spec->digbeep_nid = 0x23;
	spec->adc_nids = stac9205_adc_nids;
	spec->num_adcs = ARRAY_SIZE(stac9205_adc_nids);
	spec->mux_nids = stac9205_mux_nids;
	spec->num_muxes = ARRAY_SIZE(stac9205_mux_nids);
	spec->smux_nids = stac9205_smux_nids;
	spec->num_smuxes = ARRAY_SIZE(stac9205_smux_nids);
	spec->dmic_nids = stac9205_dmic_nids;
	spec->num_dmics = STAC9205_NUM_DMICS;
	spec->dmux_nids = stac9205_dmux_nids;
	spec->num_dmuxes = ARRAY_SIZE(stac9205_dmux_nids);
	spec->num_pwrs = 0;

	spec->init = stac9205_core_init;
	spec->mixer = stac9205_mixer;

	spec->aloopback_mask = 0x40;
	spec->aloopback_shift = 0;
	spec->multiout.dac_nids = spec->dac_nids;
	
	switch (spec->board_config){
	case STAC_9205_DELL_M43:
		/* Enable SPDIF in/out */
		stac92xx_set_config_reg(codec, 0x1f, 0x01441030);
		stac92xx_set_config_reg(codec, 0x20, 0x1c410030);

		/* Enable unsol response for GPIO4/Dock HP connection */
		snd_hda_codec_write(codec, codec->afg, 0,
			AC_VERB_SET_GPIO_UNSOLICITED_RSP_MASK, 0x10);
		snd_hda_codec_write_cache(codec, codec->afg, 0,
			AC_VERB_SET_UNSOLICITED_ENABLE,
			(AC_USRSP_EN | STAC_VREF_EVENT | codec->afg));
		err = stac92xx_add_event(spec, codec->afg, 0x01);
		if (err < 0)
			return err;

		spec->gpio_dir = 0x0b;
		spec->eapd_mask = 0x01;
		spec->gpio_mask = 0x1b;
		spec->gpio_mute = 0x10;
		/* GPIO0 High = EAPD, GPIO1 Low = Headphone Mute,
		 * GPIO3 Low = DRM
		 */
		spec->gpio_data = 0x01;
		break;
	case STAC_9205_REF:
		/* SPDIF-In enabled */
		break;
	default:
		/* GPIO0 High = EAPD */
		spec->eapd_mask = spec->gpio_mask = spec->gpio_dir = 0x1;
		spec->gpio_data = 0x01;
		break;
	}

	err = stac92xx_parse_auto_config(codec, 0x1f, 0x20);
	if (!err) {
		if (spec->board_config < 0) {
			printk(KERN_WARNING "hda_codec: No auto-config is "
			       "available, default to model=ref\n");
			spec->board_config = STAC_9205_REF;
			goto again;
		}
		err = -EINVAL;
	}
	if (err < 0) {
		stac92xx_free(codec);
		return err;
	}

	codec->patch_ops = stac92xx_patch_ops;

	return 0;
}

/*
 * STAC9872 hack
 */

/* static config for Sony VAIO FE550G and Sony VAIO AR */
static hda_nid_t vaio_dacs[] = { 0x2 };
#define VAIO_HP_DAC	0x5
static hda_nid_t vaio_adcs[] = { 0x8 /*,0x6*/ };
static hda_nid_t vaio_mux_nids[] = { 0x15 };

static struct hda_input_mux vaio_mux = {
	.num_items = 3,
	.items = {
		/* { "HP", 0x0 }, */
		{ "Mic Jack", 0x1 },
		{ "Internal Mic", 0x2 },
		{ "PCM", 0x3 },
	}
};

static struct hda_verb vaio_init[] = {
	{0x0a, AC_VERB_SET_PIN_WIDGET_CONTROL, PIN_HP }, /* HP <- 0x2 */
	{0x0a, AC_VERB_SET_UNSOLICITED_ENABLE, AC_USRSP_EN | STAC_HP_EVENT},
	{0x0f, AC_VERB_SET_PIN_WIDGET_CONTROL, PIN_OUT }, /* Speaker <- 0x5 */
	{0x0d, AC_VERB_SET_PIN_WIDGET_CONTROL, PIN_VREF80 }, /* Mic? (<- 0x2) */
	{0x0e, AC_VERB_SET_PIN_WIDGET_CONTROL, PIN_IN }, /* CD */
	{0x14, AC_VERB_SET_PIN_WIDGET_CONTROL, PIN_VREF80 }, /* Mic? */
	{0x15, AC_VERB_SET_CONNECT_SEL, 0x1}, /* mic-sel: 0a,0d,14,02 */
	{0x02, AC_VERB_SET_AMP_GAIN_MUTE, AMP_OUT_MUTE}, /* HP */
	{0x05, AC_VERB_SET_AMP_GAIN_MUTE, AMP_OUT_MUTE}, /* Speaker */
	{0x09, AC_VERB_SET_AMP_GAIN_MUTE, AMP_IN_MUTE(0)}, /* capture sw/vol -> 0x8 */
	{0x07, AC_VERB_SET_AMP_GAIN_MUTE, AMP_IN_UNMUTE(0)}, /* CD-in -> 0x6 */
	{0x15, AC_VERB_SET_AMP_GAIN_MUTE, AMP_OUT_UNMUTE}, /* Mic-in -> 0x9 */
	{}
};

static struct hda_verb vaio_ar_init[] = {
	{0x0a, AC_VERB_SET_PIN_WIDGET_CONTROL, PIN_HP }, /* HP <- 0x2 */
	{0x0f, AC_VERB_SET_PIN_WIDGET_CONTROL, PIN_OUT }, /* Speaker <- 0x5 */
	{0x0d, AC_VERB_SET_PIN_WIDGET_CONTROL, PIN_VREF80 }, /* Mic? (<- 0x2) */
	{0x0e, AC_VERB_SET_PIN_WIDGET_CONTROL, PIN_IN }, /* CD */
/*	{0x11, AC_VERB_SET_PIN_WIDGET_CONTROL, PIN_OUT },*/ /* Optical Out */
	{0x14, AC_VERB_SET_PIN_WIDGET_CONTROL, PIN_VREF80 }, /* Mic? */
	{0x15, AC_VERB_SET_CONNECT_SEL, 0x1}, /* mic-sel: 0a,0d,14,02 */
	{0x02, AC_VERB_SET_AMP_GAIN_MUTE, AMP_OUT_MUTE}, /* HP */
	{0x05, AC_VERB_SET_AMP_GAIN_MUTE, AMP_OUT_MUTE}, /* Speaker */
/*	{0x10, AC_VERB_SET_AMP_GAIN_MUTE, AMP_OUT_MUTE},*/ /* Optical Out */
	{0x09, AC_VERB_SET_AMP_GAIN_MUTE, AMP_IN_MUTE(0)}, /* capture sw/vol -> 0x8 */
	{0x07, AC_VERB_SET_AMP_GAIN_MUTE, AMP_IN_UNMUTE(0)}, /* CD-in -> 0x6 */
	{0x15, AC_VERB_SET_AMP_GAIN_MUTE, AMP_OUT_UNMUTE}, /* Mic-in -> 0x9 */
	{}
};

/* bind volumes of both NID 0x02 and 0x05 */
static struct hda_bind_ctls vaio_bind_master_vol = {
	.ops = &snd_hda_bind_vol,
	.values = {
		HDA_COMPOSE_AMP_VAL(0x02, 3, 0, HDA_OUTPUT),
		HDA_COMPOSE_AMP_VAL(0x05, 3, 0, HDA_OUTPUT),
		0
	},
};

/* bind volumes of both NID 0x02 and 0x05 */
static struct hda_bind_ctls vaio_bind_master_sw = {
	.ops = &snd_hda_bind_sw,
	.values = {
		HDA_COMPOSE_AMP_VAL(0x02, 3, 0, HDA_OUTPUT),
		HDA_COMPOSE_AMP_VAL(0x05, 3, 0, HDA_OUTPUT),
		0,
	},
};

static struct snd_kcontrol_new vaio_mixer[] = {
	HDA_BIND_VOL("Master Playback Volume", &vaio_bind_master_vol),
	HDA_BIND_SW("Master Playback Switch", &vaio_bind_master_sw),
	/* HDA_CODEC_VOLUME("CD Capture Volume", 0x07, 0, HDA_INPUT), */
	HDA_CODEC_VOLUME("Capture Volume", 0x09, 0, HDA_INPUT),
	HDA_CODEC_MUTE("Capture Switch", 0x09, 0, HDA_INPUT),
	{
		.iface = SNDRV_CTL_ELEM_IFACE_MIXER,
		.name = "Capture Source",
		.count = 1,
		.info = stac92xx_mux_enum_info,
		.get = stac92xx_mux_enum_get,
		.put = stac92xx_mux_enum_put,
	},
	{}
};

static struct snd_kcontrol_new vaio_ar_mixer[] = {
	HDA_BIND_VOL("Master Playback Volume", &vaio_bind_master_vol),
	HDA_BIND_SW("Master Playback Switch", &vaio_bind_master_sw),
	/* HDA_CODEC_VOLUME("CD Capture Volume", 0x07, 0, HDA_INPUT), */
	HDA_CODEC_VOLUME("Capture Volume", 0x09, 0, HDA_INPUT),
	HDA_CODEC_MUTE("Capture Switch", 0x09, 0, HDA_INPUT),
	/*HDA_CODEC_MUTE("Optical Out Switch", 0x10, 0, HDA_OUTPUT),
	HDA_CODEC_VOLUME("Optical Out Volume", 0x10, 0, HDA_OUTPUT),*/
	{
		.iface = SNDRV_CTL_ELEM_IFACE_MIXER,
		.name = "Capture Source",
		.count = 1,
		.info = stac92xx_mux_enum_info,
		.get = stac92xx_mux_enum_get,
		.put = stac92xx_mux_enum_put,
	},
	{}
};

static struct hda_codec_ops stac9872_patch_ops = {
	.build_controls = stac92xx_build_controls,
	.build_pcms = stac92xx_build_pcms,
	.init = stac92xx_init,
	.free = stac92xx_free,
#ifdef SND_HDA_NEEDS_RESUME
	.resume = stac92xx_resume,
#endif
};

static int stac9872_vaio_init(struct hda_codec *codec)
{
	int err;

	err = stac92xx_init(codec);
	if (err < 0)
		return err;
	if (codec->patch_ops.unsol_event)
		codec->patch_ops.unsol_event(codec, STAC_HP_EVENT << 26);
	return 0;
}

static void stac9872_vaio_hp_detect(struct hda_codec *codec, unsigned int res)
{
	if (get_hp_pin_presence(codec, 0x0a)) {
		stac92xx_reset_pinctl(codec, 0x0f, AC_PINCTL_OUT_EN);
		stac92xx_set_pinctl(codec, 0x0a, AC_PINCTL_OUT_EN);
	} else {
		stac92xx_reset_pinctl(codec, 0x0a, AC_PINCTL_OUT_EN);
		stac92xx_set_pinctl(codec, 0x0f, AC_PINCTL_OUT_EN);
	}
} 

static void stac9872_vaio_unsol_event(struct hda_codec *codec, unsigned int res)
{
	switch (res >> 26) {
	case STAC_HP_EVENT:
		stac9872_vaio_hp_detect(codec, res);
		break;
	}
}

static struct hda_codec_ops stac9872_vaio_patch_ops = {
	.build_controls = stac92xx_build_controls,
	.build_pcms = stac92xx_build_pcms,
	.init = stac9872_vaio_init,
	.free = stac92xx_free,
	.unsol_event = stac9872_vaio_unsol_event,
#ifdef CONFIG_PM
	.resume = stac92xx_resume,
#endif
};

enum { /* FE and SZ series. id=0x83847661 and subsys=0x104D0700 or 104D1000. */
       CXD9872RD_VAIO,
       /* Unknown. id=0x83847662 and subsys=0x104D1200 or 104D1000. */
       STAC9872AK_VAIO, 
       /* Unknown. id=0x83847661 and subsys=0x104D1200. */
       STAC9872K_VAIO,
       /* AR Series. id=0x83847664 and subsys=104D1300 */
       CXD9872AKD_VAIO,
       STAC_9872_MODELS,
};

static const char *stac9872_models[STAC_9872_MODELS] = {
	[CXD9872RD_VAIO]	= "vaio",
	[CXD9872AKD_VAIO]	= "vaio-ar",
};

static struct snd_pci_quirk stac9872_cfg_tbl[] = {
	SND_PCI_QUIRK(0x104d, 0x81e6, "Sony VAIO F/S", CXD9872RD_VAIO),
	SND_PCI_QUIRK(0x104d, 0x81ef, "Sony VAIO F/S", CXD9872RD_VAIO),
	SND_PCI_QUIRK(0x104d, 0x81fd, "Sony VAIO AR", CXD9872AKD_VAIO),
	SND_PCI_QUIRK(0x104d, 0x8205, "Sony VAIO AR", CXD9872AKD_VAIO),
	{}
};

static int patch_stac9872(struct hda_codec *codec)
{
	struct sigmatel_spec *spec;
	int board_config;

	board_config = snd_hda_check_board_config(codec, STAC_9872_MODELS,
						  stac9872_models,
						  stac9872_cfg_tbl);
	if (board_config < 0)
		/* unknown config, let generic-parser do its job... */
		return snd_hda_parse_generic_codec(codec);
	
	spec  = kzalloc(sizeof(*spec), GFP_KERNEL);
	if (spec == NULL)
		return -ENOMEM;

	codec->spec = spec;
	switch (board_config) {
	case CXD9872RD_VAIO:
	case STAC9872AK_VAIO:
	case STAC9872K_VAIO:
		spec->mixer = vaio_mixer;
		spec->init = vaio_init;
		spec->multiout.max_channels = 2;
		spec->multiout.num_dacs = ARRAY_SIZE(vaio_dacs);
		spec->multiout.dac_nids = vaio_dacs;
		spec->multiout.hp_nid = VAIO_HP_DAC;
		spec->num_adcs = ARRAY_SIZE(vaio_adcs);
		spec->adc_nids = vaio_adcs;
		spec->num_pwrs = 0;
		spec->input_mux = &vaio_mux;
		spec->mux_nids = vaio_mux_nids;
		codec->patch_ops = stac9872_vaio_patch_ops;
		break;
	
	case CXD9872AKD_VAIO:
		spec->mixer = vaio_ar_mixer;
		spec->init = vaio_ar_init;
		spec->multiout.max_channels = 2;
		spec->multiout.num_dacs = ARRAY_SIZE(vaio_dacs);
		spec->multiout.dac_nids = vaio_dacs;
		spec->multiout.hp_nid = VAIO_HP_DAC;
		spec->num_adcs = ARRAY_SIZE(vaio_adcs);
		spec->num_pwrs = 0;
		spec->adc_nids = vaio_adcs;
		spec->input_mux = &vaio_mux;
		spec->mux_nids = vaio_mux_nids;
		codec->patch_ops = stac9872_patch_ops;
		break;
	}

	return 0;
}


/*
 * patch entries
 */
struct hda_codec_preset snd_hda_preset_sigmatel[] = {
 	{ .id = 0x83847690, .name = "STAC9200", .patch = patch_stac9200 },
 	{ .id = 0x83847882, .name = "STAC9220 A1", .patch = patch_stac922x },
 	{ .id = 0x83847680, .name = "STAC9221 A1", .patch = patch_stac922x },
 	{ .id = 0x83847880, .name = "STAC9220 A2", .patch = patch_stac922x },
 	{ .id = 0x83847681, .name = "STAC9220D/9223D A2", .patch = patch_stac922x },
 	{ .id = 0x83847682, .name = "STAC9221 A2", .patch = patch_stac922x },
 	{ .id = 0x83847683, .name = "STAC9221D A2", .patch = patch_stac922x },
 	{ .id = 0x83847618, .name = "STAC9227", .patch = patch_stac927x },
 	{ .id = 0x83847619, .name = "STAC9227", .patch = patch_stac927x },
 	{ .id = 0x83847616, .name = "STAC9228", .patch = patch_stac927x },
 	{ .id = 0x83847617, .name = "STAC9228", .patch = patch_stac927x },
 	{ .id = 0x83847614, .name = "STAC9229", .patch = patch_stac927x },
 	{ .id = 0x83847615, .name = "STAC9229", .patch = patch_stac927x },
 	{ .id = 0x83847620, .name = "STAC9274", .patch = patch_stac927x },
 	{ .id = 0x83847621, .name = "STAC9274D", .patch = patch_stac927x },
 	{ .id = 0x83847622, .name = "STAC9273X", .patch = patch_stac927x },
 	{ .id = 0x83847623, .name = "STAC9273D", .patch = patch_stac927x },
 	{ .id = 0x83847624, .name = "STAC9272X", .patch = patch_stac927x },
 	{ .id = 0x83847625, .name = "STAC9272D", .patch = patch_stac927x },
 	{ .id = 0x83847626, .name = "STAC9271X", .patch = patch_stac927x },
 	{ .id = 0x83847627, .name = "STAC9271D", .patch = patch_stac927x },
 	{ .id = 0x83847628, .name = "STAC9274X5NH", .patch = patch_stac927x },
 	{ .id = 0x83847629, .name = "STAC9274D5NH", .patch = patch_stac927x },
	{ .id = 0x83847632, .name = "STAC9202",  .patch = patch_stac925x },
	{ .id = 0x83847633, .name = "STAC9202D", .patch = patch_stac925x },
	{ .id = 0x83847634, .name = "STAC9250", .patch = patch_stac925x },
	{ .id = 0x83847635, .name = "STAC9250D", .patch = patch_stac925x },
	{ .id = 0x83847636, .name = "STAC9251", .patch = patch_stac925x },
	{ .id = 0x83847637, .name = "STAC9250D", .patch = patch_stac925x },
	{ .id = 0x83847645, .name = "92HD206X", .patch = patch_stac927x },
	{ .id = 0x83847646, .name = "92HD206D", .patch = patch_stac927x },
 	/* The following does not take into account .id=0x83847661 when subsys =
 	 * 104D0C00 which is STAC9225s. Because of this, some SZ Notebooks are
 	 * currently not fully supported.
 	 */
 	{ .id = 0x83847661, .name = "CXD9872RD/K", .patch = patch_stac9872 },
 	{ .id = 0x83847662, .name = "STAC9872AK", .patch = patch_stac9872 },
 	{ .id = 0x83847664, .name = "CXD9872AKD", .patch = patch_stac9872 },
 	{ .id = 0x838476a0, .name = "STAC9205", .patch = patch_stac9205 },
 	{ .id = 0x838476a1, .name = "STAC9205D", .patch = patch_stac9205 },
 	{ .id = 0x838476a2, .name = "STAC9204", .patch = patch_stac9205 },
 	{ .id = 0x838476a3, .name = "STAC9204D", .patch = patch_stac9205 },
 	{ .id = 0x838476a4, .name = "STAC9255", .patch = patch_stac9205 },
 	{ .id = 0x838476a5, .name = "STAC9255D", .patch = patch_stac9205 },
 	{ .id = 0x838476a6, .name = "STAC9254", .patch = patch_stac9205 },
 	{ .id = 0x838476a7, .name = "STAC9254D", .patch = patch_stac9205 },
	{ .id = 0x111d7603, .name = "92HD75B3X5", .patch = patch_stac92hd71bxx},
	{ .id = 0x111d7604, .name = "92HD83C1X5", .patch = patch_stac92hd83xxx},
	{ .id = 0x111d7605, .name = "92HD81B1X5", .patch = patch_stac92hd83xxx},
	{ .id = 0x111d7608, .name = "92HD75B2X5", .patch = patch_stac92hd71bxx},
	{ .id = 0x111d7674, .name = "92HD73D1X5", .patch = patch_stac92hd73xx },
	{ .id = 0x111d7675, .name = "92HD73C1X5", .patch = patch_stac92hd73xx },
	{ .id = 0x111d7676, .name = "92HD73E1X5", .patch = patch_stac92hd73xx },
	{ .id = 0x111d76b0, .name = "92HD71B8X", .patch = patch_stac92hd71bxx },
	{ .id = 0x111d76b1, .name = "92HD71B8X", .patch = patch_stac92hd71bxx },
	{ .id = 0x111d76b2, .name = "92HD71B7X", .patch = patch_stac92hd71bxx },
	{ .id = 0x111d76b3, .name = "92HD71B7X", .patch = patch_stac92hd71bxx },
	{ .id = 0x111d76b4, .name = "92HD71B6X", .patch = patch_stac92hd71bxx },
	{ .id = 0x111d76b5, .name = "92HD71B6X", .patch = patch_stac92hd71bxx },
	{ .id = 0x111d76b6, .name = "92HD71B5X", .patch = patch_stac92hd71bxx },
	{ .id = 0x111d76b7, .name = "92HD71B5X", .patch = patch_stac92hd71bxx },
	{} /* terminator */
};<|MERGE_RESOLUTION|>--- conflicted
+++ resolved
@@ -2472,16 +2472,9 @@
 {
 	struct hda_codec *codec = snd_kcontrol_chip(kcontrol);
 	struct sigmatel_spec *spec = codec->spec;
-<<<<<<< HEAD
-	struct auto_pin_cfg *cfg = &spec->autocfg;
-	int nid = cfg->hp_pins[cfg->hp_outs - 1];
-
-	spec->hp_switch = ucontrol->value.integer.value[0];
-=======
 	int nid = kcontrol->private_value;
  
 	spec->hp_switch = ucontrol->value.integer.value[0] ? nid : 0;
->>>>>>> d7a89436
 
 	/* check to be sure that the ports are upto date with
 	 * switch changes
