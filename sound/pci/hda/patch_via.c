--- conflicted
+++ resolved
@@ -660,11 +660,7 @@
 				     spec->mux_nids[adc_idx],
 				     &spec->cur_mux[adc_idx]);
 	/* update jack power state */
-<<<<<<< HEAD
-	set_jack_power_state(codec);
-=======
 	set_widgets_power_state(codec);
->>>>>>> d762f438
 
 	return ret;
 }
@@ -780,11 +776,7 @@
 			     spec->hp_independent_mode);
 	}
 	/* update jack power state */
-<<<<<<< HEAD
-	set_jack_power_state(codec);
-=======
 	set_widgets_power_state(codec);
->>>>>>> d762f438
 	return 0;
 }
 
@@ -3898,8 +3890,6 @@
 		spec->stream_name_analog = "VT1818S Analog";
 		spec->stream_name_digital = "VT1818S Digital";
 	}
-<<<<<<< HEAD
-=======
 	/* correct names for VT1705 */
 	if (codec->vendor_id == 0x11064397)	{
 		kfree(codec->chip_name);
@@ -3909,7 +3899,6 @@
 			 "%s %s", codec->vendor_name, codec->chip_name);
 	}
 	spec->set_widgets_power_state =  set_widgets_power_state_vt1708B;
->>>>>>> d762f438
 	return 0;
 }
 
