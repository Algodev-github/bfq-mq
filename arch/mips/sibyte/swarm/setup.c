/*
 * Copyright (C) 2000, 2001, 2002, 2003, 2004 Broadcom Corporation
 * Copyright (C) 2004 by Ralf Baechle (ralf@linux-mips.org)
 *
 * This program is free software; you can redistribute it and/or
 * modify it under the terms of the GNU General Public License
 * as published by the Free Software Foundation; either version 2
 * of the License, or (at your option) any later version.
 *
 * This program is distributed in the hope that it will be useful,
 * but WITHOUT ANY WARRANTY; without even the implied warranty of
 * MERCHANTABILITY or FITNESS FOR A PARTICULAR PURPOSE.  See the
 * GNU General Public License for more details.
 *
 * You should have received a copy of the GNU General Public License
 * along with this program; if not, write to the Free Software
 * Foundation, Inc., 59 Temple Place - Suite 330, Boston, MA  02111-1307, USA.
 */

/*
 * Setup code for the SWARM board
 */

#include <linux/spinlock.h>
#include <linux/mm.h>
#include <linux/bootmem.h>
#include <linux/blkdev.h>
#include <linux/init.h>
#include <linux/kernel.h>
#include <linux/screen_info.h>
#include <linux/initrd.h>

#include <asm/irq.h>
#include <asm/io.h>
#include <asm/bootinfo.h>
#include <asm/mipsregs.h>
#include <asm/reboot.h>
#include <asm/time.h>
#include <asm/traps.h>
#include <asm/sibyte/sb1250.h>
#if defined(CONFIG_SIBYTE_BCM1x55) || defined(CONFIG_SIBYTE_BCM1x80)
#include <asm/sibyte/bcm1480_regs.h>
#elif defined(CONFIG_SIBYTE_SB1250) || defined(CONFIG_SIBYTE_BCM112X)
#include <asm/sibyte/sb1250_regs.h>
#else
#error invalid SiByte board configuration
#endif
#include <asm/sibyte/sb1250_genbus.h>
#include <asm/sibyte/board.h>

#if defined(CONFIG_SIBYTE_BCM1x55) || defined(CONFIG_SIBYTE_BCM1x80)
extern void bcm1480_setup(void);
#elif defined(CONFIG_SIBYTE_SB1250) || defined(CONFIG_SIBYTE_BCM112X)
extern void sb1250_setup(void);
#else
#error invalid SiByte board configuration
#endif

extern int xicor_probe(void);
extern int xicor_set_time(unsigned long);
extern unsigned long xicor_get_time(void);

extern int m41t81_probe(void);
extern int m41t81_set_time(unsigned long);
extern unsigned long m41t81_get_time(void);

const char *get_system_type(void)
{
	return "SiByte " SIBYTE_BOARD_NAME;
}

int swarm_be_handler(struct pt_regs *regs, int is_fixup)
{
	if (!is_fixup && (regs->cp0_cause & 4)) {
		/* Data bus error - print PA */
		printk("DBE physical address: %010Lx\n",
		       __read_64bit_c0_register($26, 1));
	}
	return (is_fixup ? MIPS_BE_FIXUP : MIPS_BE_FATAL);
}

enum swarm_rtc_type {
	RTC_NONE,
	RTC_XICOR,
	RTC_M4LT81
};

enum swarm_rtc_type swarm_rtc_type;

void read_persistent_clock(struct timespec *ts)
{
	unsigned long sec;

	switch (swarm_rtc_type) {
	case RTC_XICOR:
		sec = xicor_get_time();
		break;

	case RTC_M4LT81:
		sec = m41t81_get_time();
		break;

	case RTC_NONE:
	default:
		sec = mktime(2000, 1, 1, 0, 0, 0);
		break;
	}
	ts->tv_sec = sec;
<<<<<<< HEAD
	tv->tv_nsec = 0;
=======
	ts->tv_nsec = 0;
>>>>>>> ad1cd745
}

int rtc_mips_set_time(unsigned long sec)
{
	switch (swarm_rtc_type) {
	case RTC_XICOR:
		return xicor_set_time(sec);

	case RTC_M4LT81:
		return m41t81_set_time(sec);

	case RTC_NONE:
	default:
		return -1;
	}
}

void __init plat_mem_setup(void)
{
#if defined(CONFIG_SIBYTE_BCM1x55) || defined(CONFIG_SIBYTE_BCM1x80)
	bcm1480_setup();
#elif defined(CONFIG_SIBYTE_SB1250) || defined(CONFIG_SIBYTE_BCM112X)
	sb1250_setup();
#else
#error invalid SiByte board configuration
#endif

	panic_timeout = 5;  /* For debug.  */

	board_be_handler = swarm_be_handler;

	if (xicor_probe())
		swarm_rtc_type = RTC_XICOR;
	if (m41t81_probe())
		swarm_rtc_type = RTC_M4LT81;

#ifdef CONFIG_VT
	screen_info = (struct screen_info) {
		0, 0,           /* orig-x, orig-y */
		0,              /* unused */
		52,             /* orig_video_page */
		3,              /* orig_video_mode */
		80,             /* orig_video_cols */
		4626, 3, 9,     /* unused, ega_bx, unused */
		25,             /* orig_video_lines */
		0x22,           /* orig_video_isVGA */
		16              /* orig_video_points */
       };
       /* XXXKW for CFE, get lines/cols from environment */
#endif
}

#ifdef LEDS_PHYS

#ifdef CONFIG_SIBYTE_CARMEL
/* XXXKW need to detect Monterey/LittleSur/etc */
#undef LEDS_PHYS
#define LEDS_PHYS MLEDS_PHYS
#endif

void setleds(char *str)
{
	void *reg;
	int i;

	for (i = 0; i < 4; i++) {
		reg = IOADDR(LEDS_PHYS) + 0x20 + ((3 - i) << 3);

		if (!str[i])
			writeb(' ', reg);
		else
			writeb(str[i], reg);
	}
}

#endif /* LEDS_PHYS */<|MERGE_RESOLUTION|>--- conflicted
+++ resolved
@@ -106,11 +106,7 @@
 		break;
 	}
 	ts->tv_sec = sec;
-<<<<<<< HEAD
-	tv->tv_nsec = 0;
-=======
 	ts->tv_nsec = 0;
->>>>>>> ad1cd745
 }
 
 int rtc_mips_set_time(unsigned long sec)
