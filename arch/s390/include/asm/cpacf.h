--- conflicted
+++ resolved
@@ -25,12 +25,8 @@
 #define CPACF_KMO		0xb92b		/* MSA4 */
 #define CPACF_PCC		0xb92c		/* MSA4 */
 #define CPACF_KMCTR		0xb92d		/* MSA4 */
-<<<<<<< HEAD
 #define CPACF_PRNO		0xb93c		/* MSA5 */
-=======
-#define CPACF_PPNO		0xb93c		/* MSA5 */
 #define CPACF_KMA		0xb929		/* MSA8 */
->>>>>>> 152c1c8d
 
 /*
  * En/decryption modifier bits
