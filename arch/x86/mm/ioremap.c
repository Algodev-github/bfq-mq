--- conflicted
+++ resolved
@@ -388,11 +388,7 @@
 	if (page_is_ram(start >> PAGE_SHIFT))
 		return __va(phys);
 
-<<<<<<< HEAD
-	addr = (void __force *)ioremap(start, PAGE_SIZE);
-=======
-	addr = (void *)ioremap_default(start, PAGE_SIZE);
->>>>>>> a26929fb
+	addr = (void __force *)ioremap_default(start, PAGE_SIZE);
 	if (addr)
 		addr = (void *)((unsigned long)addr | (phys & ~PAGE_MASK));
 
