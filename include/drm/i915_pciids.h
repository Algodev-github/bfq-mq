--- conflicted
+++ resolved
@@ -373,12 +373,8 @@
 /* CFL S */
 #define INTEL_CFL_S_GT1_IDS(info) \
 	INTEL_VGA_DEVICE(0x3E90, info), /* SRV GT1 */ \
-<<<<<<< HEAD
-	INTEL_VGA_DEVICE(0x3E93, info)  /* SRV GT1 */
-=======
 	INTEL_VGA_DEVICE(0x3E93, info), /* SRV GT1 */ \
 	INTEL_VGA_DEVICE(0x3E99, info)  /* SRV GT1 */
->>>>>>> 661e50bc
 
 #define INTEL_CFL_S_GT2_IDS(info) \
 	INTEL_VGA_DEVICE(0x3E91, info), /* SRV GT2 */ \
@@ -391,10 +387,6 @@
 	INTEL_VGA_DEVICE(0x3E9B, info), /* Halo GT2 */ \
 	INTEL_VGA_DEVICE(0x3E94, info)  /* Halo GT2 */
 
-<<<<<<< HEAD
-/* CFL U */
-#define INTEL_CFL_U_GT3_IDS(info) \
-=======
 /* CFL U GT1 */
 #define INTEL_CFL_U_GT1_IDS(info) \
 	INTEL_VGA_DEVICE(0x3EA1, info), \
@@ -410,7 +402,6 @@
 #define INTEL_CFL_U_GT3_IDS(info) \
 	INTEL_VGA_DEVICE(0x3EA2, info), /* ULT GT3 */ \
 	INTEL_VGA_DEVICE(0x3EA5, info), /* ULT GT3 */ \
->>>>>>> 661e50bc
 	INTEL_VGA_DEVICE(0x3EA6, info), /* ULT GT3 */ \
 	INTEL_VGA_DEVICE(0x3EA7, info), /* ULT GT3 */ \
 	INTEL_VGA_DEVICE(0x3EA8, info)  /* ULT GT3 */
