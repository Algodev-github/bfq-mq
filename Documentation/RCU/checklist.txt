--- conflicted
+++ resolved
@@ -331,15 +331,6 @@
 	must use whatever locking or other synchronization is required
 	to safely access and/or modify that data structure.
 
-<<<<<<< HEAD
-	RCU callbacks are -usually- executed on the same CPU that executed
-	the corresponding call_rcu(), call_rcu_bh(), or call_rcu_sched(),
-	but are by -no- means guaranteed to be.  For example, if a given
-	CPU goes offline while having an RCU callback pending, then that
-	RCU callback will execute on some surviving CPU.  (If this was
-	not the case, a self-spawning RCU callback would prevent the
-	victim CPU from ever going offline.)
-=======
 	Do not assume that RCU callbacks will be executed on the same
 	CPU that executed the corresponding call_rcu() or call_srcu().
 	For example, if a given CPU goes offline while having an RCU
@@ -350,7 +341,6 @@
 	have their RCU callbacks executed on some other CPUs, in fact,
 	for some  real-time workloads, this is the whole point of using
 	the rcu_nocbs= kernel boot parameter.
->>>>>>> 0ecfebd2
 
 13.	Unlike other forms of RCU, it -is- permissible to block in an
 	SRCU read-side critical section (demarked by srcu_read_lock()
@@ -414,12 +404,9 @@
 	read-side critical sections.  It is the responsibility of the
 	RCU update-side primitives to deal with this.
 
-<<<<<<< HEAD
-=======
 	For SRCU readers, you can use smp_mb__after_srcu_read_unlock()
 	immediately after an srcu_read_unlock() to get a full barrier.
 
->>>>>>> 0ecfebd2
 16.	Use CONFIG_PROVE_LOCKING, CONFIG_DEBUG_OBJECTS_RCU_HEAD, and the
 	__rcu sparse checks to validate your RCU code.	These can help
 	find problems as follows:
@@ -443,18 +430,6 @@
 	These debugging aids can help you find problems that are
 	otherwise extremely difficult to spot.
 
-<<<<<<< HEAD
-17.	If you register a callback using call_rcu(), call_rcu_bh(),
-	call_rcu_sched(), or call_srcu(), and pass in a function defined
-	within a loadable module, then it in necessary to wait for
-	all pending callbacks to be invoked after the last invocation
-	and before unloading that module.  Note that it is absolutely
-	-not- sufficient to wait for a grace period!  The current (say)
-	synchronize_rcu() implementation waits only for all previous
-	callbacks registered on the CPU that synchronize_rcu() is running
-	on, but it is -not- guaranteed to wait for callbacks registered
-	on other CPUs.
-=======
 17.	If you register a callback using call_rcu() or call_srcu(), and
 	pass in a function defined within a loadable module, then it in
 	necessary to wait for all pending callbacks to be invoked after
@@ -464,16 +439,10 @@
 	guaranteed to wait for callbacks registered on other CPUs.
 	Or even on the current CPU if that CPU recently went offline
 	and came back online.
->>>>>>> 0ecfebd2
 
 	You instead need to use one of the barrier functions:
 
 	o	call_rcu() -> rcu_barrier()
-<<<<<<< HEAD
-	o	call_rcu_bh() -> rcu_barrier()
-	o	call_rcu_sched() -> rcu_barrier()
-=======
->>>>>>> 0ecfebd2
 	o	call_srcu() -> srcu_barrier()
 
 	However, these barrier functions are absolutely -not- guaranteed
