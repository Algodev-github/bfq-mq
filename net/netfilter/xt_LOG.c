--- conflicted
+++ resolved
@@ -151,10 +151,12 @@
 		return;
 
 	read_lock_bh(&sk->sk_callback_lock);
-	if (sk->sk_socket && sk->sk_socket->file)
+	if (sk->sk_socket && sk->sk_socket->file) {
+		const struct cred *cred = sk->sk_socket->file->f_cred;
 		sb_add(m, "UID=%u GID=%u ",
-			sk->sk_socket->file->f_cred->fsuid,
-			sk->sk_socket->file->f_cred->fsgid);
+		       from_kuid_munged(&init_user_ns, cred->fsuid),
+		       from_kgid_munged(&init_user_ns, cred->fsgid));
+	}
 	read_unlock_bh(&sk->sk_callback_lock);
 }
 
@@ -374,21 +376,8 @@
 	}
 
 	/* Max length: 15 "UID=4294967295 " */
-<<<<<<< HEAD
-	if ((logflags & XT_LOG_UID) && !iphoff && skb->sk) {
-		read_lock_bh(&skb->sk->sk_callback_lock);
-		if (skb->sk->sk_socket && skb->sk->sk_socket->file) {
-			const struct cred *cred = skb->sk->sk_socket->file->f_cred;
-			sb_add(m, "UID=%u GID=%u ",
-				from_kuid_munged(&init_user_ns, cred->fsuid),
-				from_kgid_munged(&init_user_ns, cred->fsgid));
-		}
-		read_unlock_bh(&skb->sk->sk_callback_lock);
-	}
-=======
 	if ((logflags & XT_LOG_UID) && !iphoff)
 		dump_sk_uid_gid(m, skb->sk);
->>>>>>> 3f0c3c8f
 
 	/* Max length: 16 "MARK=0xFFFFFFFF " */
 	if (!iphoff && skb->mark)
@@ -737,21 +726,8 @@
 	}
 
 	/* Max length: 15 "UID=4294967295 " */
-<<<<<<< HEAD
-	if ((logflags & XT_LOG_UID) && recurse && skb->sk) {
-		read_lock_bh(&skb->sk->sk_callback_lock);
-		if (skb->sk->sk_socket && skb->sk->sk_socket->file) {
-			const struct cred *cred = skb->sk->sk_socket->file->f_cred;
-			sb_add(m, "UID=%u GID=%u ",
-				from_kuid_munged(&init_user_ns, cred->fsuid),
-				from_kgid_munged(&init_user_ns, cred->fsgid));
-		}
-		read_unlock_bh(&skb->sk->sk_callback_lock);
-	}
-=======
 	if ((logflags & XT_LOG_UID) && recurse)
 		dump_sk_uid_gid(m, skb->sk);
->>>>>>> 3f0c3c8f
 
 	/* Max length: 16 "MARK=0xFFFFFFFF " */
 	if (!recurse && skb->mark)
