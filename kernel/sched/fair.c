--- conflicted
+++ resolved
@@ -7328,9 +7328,6 @@
 			    load < 16 && !env->sd->nr_balance_failed)
 				goto next;
 
-<<<<<<< HEAD
-			if (load/2 > env->imbalance)
-=======
 			/*
 			 * Make sure that we don't migrate too much load.
 			 * Nevertheless, let relax the constraint if
@@ -7339,7 +7336,6 @@
 			 */
 			if (load/2 > env->imbalance &&
 			    env->sd->nr_balance_failed <= env->sd->cache_nice_tries)
->>>>>>> a7196caf
 				goto next;
 
 			env->imbalance -= load;
@@ -8428,13 +8424,10 @@
 	if (!idlest)
 		return NULL;
 
-<<<<<<< HEAD
-=======
 	/* The local group has been skipped because of CPU affinity */
 	if (!local)
 		return idlest;
 
->>>>>>> a7196caf
 	/*
 	 * If the local group is idler than the selected idlest group
 	 * don't try and push the task.
